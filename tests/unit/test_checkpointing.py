import torch

import torch.distributed as dist

import deepspeed
from deepspeed.runtime.zero.stage2 import FP16_DeepSpeedZeroOptimizer
from deepspeed.runtime.zero.stage1 import FP16_DeepSpeedZeroOptimizer_Stage1
from deepspeed.utils import groups
from deepspeed.runtime.fp16.fused_optimizer import FP16_Optimizer
from deepspeed.runtime.fp16.unfused_optimizer import FP16_UnfusedOptimizer

from deepspeed.runtime.pipe.topology import *
PipeTopo = PipeDataParallelTopology

from deepspeed.ops.op_builder import FusedLambBuilder, CPUAdamBuilder

from deepspeed.runtime.zero.stage3 import FP16_DeepSpeedZeroOptimizer_Stage3
from util import required_torch_version

import argparse
import pytest
import json
import os
import numbers
from common import distributed_test
from simple_model import *


def compare_deepspeed_states(saved_model, loaded_model):
    # These are compared in more depth in other places
    assert hasattr(loaded_model, 'module')

    assert saved_model.csr_tensor_module_names == loaded_model.csr_tensor_module_names
    assert saved_model.skipped_steps == loaded_model.skipped_steps
    assert saved_model.global_steps == loaded_model.global_steps


def compare_model_states(saved_model,
                         loaded_model,
                         compare_optimizer=True,
                         load_module_only=False):
    if not load_module_only:
        compare_deepspeed_states(saved_model, loaded_model)

    for p0, p1 in zip(saved_model.module.named_parameters(), loaded_model.module.named_parameters()):
        np0, p0 = p0
        np1, p1 = p1
        if 'deepspeed_moe.gate.wg' in np0:
            # these params are converted to float at runtime, cast to half for comparison
            p1 = p1.half()
            p0 = p0.half()
        assert id(p0) != id(p1), f'Comparing fp16 model state tensor against itself : {id(p0)} <====> {id(p1)}'
        try:
            assert torch.allclose(p0, p1, atol=1e-07), f"FP16 model state {p0} is not equal to {p1}, names:{np0}, {np1}"
        except RuntimeError as err:
            print(f"FP16 model state {p0} is not equal to {p1}, names:{np0}, {np1}")
            raise err

    if not compare_optimizer:
        return

    if FP16_DeepSpeedZeroOptimizer_Stage3 is not None and isinstance(
            saved_model.optimizer,
            FP16_DeepSpeedZeroOptimizer_Stage3):
        for p0, p1 in zip(saved_model.optimizer.fp32_partitioned_groups_flat, loaded_model.optimizer.fp32_partitioned_groups_flat):
            assert torch.allclose(p0, p1, atol=1e-07), f"Fp32 model states {p0} is not equal to {p1}"

    elif isinstance(saved_model.optimizer, FP16_DeepSpeedZeroOptimizer):
        for p0, p1 in zip(saved_model.optimizer.single_partition_of_fp32_groups, loaded_model.optimizer.single_partition_of_fp32_groups):
            assert id(p0) != id(p1), f'Comparing fp32 model state tensor against itself: {id(p0)} <====> {id(p1)}'
            assert torch.allclose(p0, p1, atol=1e-07), f"Fp32 model states {p0} is not equal to {p1}"

    elif isinstance(saved_model.optimizer, FP16_DeepSpeedZeroOptimizer_Stage1):
        for partition0, partition1 in zip(saved_model.optimizer.local_sub_partitions_of_fp32_groups, loaded_model.optimizer.local_sub_partitions_of_fp32_groups):
            for p0, p1 in zip(partition0, partition1):
                assert id(p0) != id(p1), f'Comparing fp32 model state tensor against itself: {id(p0)} <====> {id(p1)}'
                assert torch.allclose(p0, p1, atol=1e-07), f"Fp32 model states {p0} is not equal to {p1}"

    elif isinstance(saved_model.optimizer, FP16_Optimizer):
        for p0, p1 in zip(saved_model.optimizer.fp32_groups_flat, loaded_model.optimizer.fp32_groups_flat):
            assert id(p0) != id(p1), f'Comparing fp32 model state tensor against itself: {id(p0)} <====> {id(p1)}'
            assert torch.allclose(p0, p1, atol=1e-07), f"FP32 model states {p0} is not equal to {p1}"

    elif isinstance(saved_model.optimizer, FP16_UnfusedOptimizer):
        for params0, params1 in zip(saved_model.optimizer.fp32_groups, loaded_model.optimizer.fp32_groups):
            for p0, p1 in zip(params0, params1):
                assert id(p0) != id(p1), f'Comparing fp32 model state tensor against itself: {id(p0)} <====> {id(p1)}'
                assert torch.allclose(p0, p1, atol=1e-07), f"FP32 model states {p0} is not equal to {p1}"
    elif isinstance(saved_model.optimizer, torch.optim.Optimizer):
        pass
    else:
        assert False, f'Unexpected Optimizer Type: {saved_model.optimizer}'


def compare_optimizer_states(saved_model, loaded_model, hidden_dim, fp16=True):
    saved_optimizer = saved_model.optimizer.optimizer if fp16 else saved_model.optimizer
    loaded_optimizer = loaded_model.optimizer.optimizer if fp16 else loaded_model.optimizer

    for state0, state1 in zip(saved_optimizer.state.values(),
                              loaded_optimizer.state.values()):
        for s0, s1 in zip(state0.values(), state1.values()):
            if isinstance(s0, torch.Tensor) and isinstance(s1, torch.Tensor):
                assert id(s0) != id(s1), f'Comparing optimizer state tensor against itself: {id(s0)} <====> {id(s1)}'
                assert torch.equal(s0, s1)
            else:
                assert s0 == s1


def compare_lr_scheduler_states(saved_model, loaded_model):
    assert hasattr(saved_model, 'lr_scheduler')
    assert hasattr(loaded_model, 'lr_scheduler')

    saved_scheduler = saved_model.lr_scheduler
    loaded_scheduler = loaded_model.lr_scheduler

    assert hasattr(saved_scheduler, 'state_dict')
    assert hasattr(loaded_scheduler, 'state_dict')

    saved_sd = saved_scheduler.state_dict()
    loaded_sd = loaded_scheduler.state_dict()

    print(f"saved_sd = {saved_sd}")
    print(f"loaded_sd = {loaded_sd}")

    assert saved_sd.keys() == loaded_sd.keys()

    for state0, state1 in zip(saved_sd.values(), loaded_sd.values()):
        if isinstance(state0, numbers.Number) and isinstance(state1, numbers.Number):
            assert state0 == state1


def create_deepspeed_model(args, model, base_optimizer):
    if base_optimizer is None:
        ds_model, _, _, _ = deepspeed.initialize(args=args,
                                                 model=model,
                                                 model_parameters=model.parameters())
    else:
        ds_model, _, _, _ = deepspeed.initialize(args=args,
                                                model=model,
                                                optimizer=base_optimizer)

    return ds_model


def checkpoint_correctness_verification(args,
                                        models,
                                        hidden_dim,
                                        tmpdir,
                                        load_optimizer_states=False,
                                        load_lr_scheduler_states=False,
                                        fp16=True,
                                        train_batch=False,
                                        base_optimizers=[None,
                                                         None],
                                        empty_tag=False,
                                        seq_dataloader=False,
                                        load_module_only=False):
    dtype = torch.half if fp16 else torch.float32
    ds_model = create_deepspeed_model(args=args,
                                      model=models[0],
                                      base_optimizer=base_optimizers[0])

    if seq_dataloader:
        data_loader = sequence_dataloader(model=ds_model,
                                          total_samples=50,
                                          hidden_dim=hidden_dim,
                                          device=ds_model.device,
                                          dtype=dtype)
    else:
        data_loader = random_dataloader(model=ds_model,
                                        total_samples=50,
                                        hidden_dim=hidden_dim,
                                        device=ds_model.device,
                                        dtype=dtype)

    if train_batch:
        ds_model.set_dataloader(data_loader)
        for n, batch in enumerate(data_loader):
            loss = ds_model.train_batch()
    else:
        for n, batch in enumerate(data_loader):
            loss = ds_model(batch[0], batch[1])
            ds_model.backward(loss)
            ds_model.step()

    trained_model = ds_model

    save_folder = os.path.join(tmpdir, 'saved_checkpoint')
    save_tag = None if empty_tag else '1'

    trained_model.save_checkpoint(save_folder, tag=save_tag)

    loaded_model = create_deepspeed_model(args=args,
                                          model=models[1],
                                          base_optimizer=base_optimizers[1])
    assert list(trained_model.parameters())[0].dtype == list(
        loaded_model.parameters())[0].dtype

    loaded_model.load_checkpoint(save_folder,
                                 tag=save_tag,
                                 load_optimizer_states=load_optimizer_states,
                                 load_lr_scheduler_states=load_lr_scheduler_states,
                                 load_module_only=load_module_only)

    compare_model_states(trained_model,
                         loaded_model,
                         compare_optimizer=load_optimizer_states,
                         load_module_only=load_module_only)

    if load_optimizer_states:
        compare_optimizer_states(trained_model, loaded_model, hidden_dim, fp16)

    if load_lr_scheduler_states:
        compare_lr_scheduler_states(trained_model, loaded_model)


@pytest.mark.skipif(not deepspeed.ops.__compatible_ops__[FusedLambBuilder.NAME],
                    reason="lamb is not compatible")
def test_checkpoint_unfused_optimizer(tmpdir):
    config_dict = {
        "train_batch_size": 2,
        "steps_per_print": 1,
        "optimizer": {
            "type": "Lamb",
            "params": {
                "lr": 0.00015
            }
        },
        "gradient_clipping": 1.0,
        "fp16": {
            "enabled": True
        },
        "scheduler": {
            "type": "OneCycle",
            "params": {
                "cycle_first_step_size": 1000,
                "cycle_first_stair_count": 500,
                "cycle_second_step_size": 1000,
                "cycle_second_stair_count": 500,
                "decay_step_size": 1000,
                "cycle_min_lr": 0.0001,
                "cycle_max_lr": 0.0010,
                "decay_lr_rate": 0.001,
                "cycle_min_mom": 0.85,
                "cycle_max_mom": 0.99,
                "decay_mom_rate": 0.0
            }
        }
    }

    args = args_from_dict(tmpdir, config_dict)
    hidden_dim = 10

    models = [SimpleModel(hidden_dim, empty_grad=False) for _ in range(2)]

    @distributed_test(world_size=[2])
    def _test_checkpoint_unfused_optimizer(args,
                                           models,
                                           hidden_dim,
                                           load_optimizer_states):
        checkpoint_correctness_verification(args,
                                            models=models,
                                            hidden_dim=hidden_dim,
                                            tmpdir=tmpdir,
                                            load_optimizer_states=load_optimizer_states)

    _test_checkpoint_unfused_optimizer(args=args,
                                       models=models,
                                       hidden_dim=hidden_dim,
                                       load_optimizer_states=True)

    _test_checkpoint_unfused_optimizer(args=args,
                                       models=models,
                                       hidden_dim=hidden_dim,
                                       load_optimizer_states=False)


def test_checkpoint_fused_optimizer(tmpdir):
    config_dict = {
        "train_batch_size": 2,
        "steps_per_print": 1,
        "optimizer": {
            "type": "Adam",
            "params": {
                "lr": 0.00015,
                "betas": [0.8,
                          0.999],
                "eps": 1e-8,
                "weight_decay": 3e-7
            }
        },
        "fp16": {
            "enabled": True
        }
    }

    args = args_from_dict(tmpdir, config_dict)
    hidden_dim = 10

    models = [SimpleModel(hidden_dim, empty_grad=False) for _ in range(2)]

    @distributed_test(world_size=[2])
    def _test_checkpoint_fused_optimizer(args,
                                         models,
                                         hidden_dim,
                                         load_optimizer_states):
        checkpoint_correctness_verification(args,
                                            models=models,
                                            hidden_dim=hidden_dim,
                                            tmpdir=tmpdir,
                                            load_optimizer_states=load_optimizer_states)

    _test_checkpoint_fused_optimizer(args=args,
                                     models=models,
                                     hidden_dim=hidden_dim,
                                     load_optimizer_states=True)

    _test_checkpoint_fused_optimizer(args=args,
                                     models=models,
                                     hidden_dim=hidden_dim,
                                     load_optimizer_states=False)


@pytest.mark.parametrize('zero_stage, use_cpu_offload, adam_optimizer',
                         [(1,
                           False,
                           'Adam'),
                          (2,
                           False,
                           'Adam'),
                          (2,
                           True,
                           'deepspeed_adam'),
                          (3,
                           False,
                           'Adam'),
                          (3,
                           True,
                           'deepspeed_adam')])
def test_checkpoint_zero_optimizer(tmpdir, zero_stage, use_cpu_offload, adam_optimizer):
    if use_cpu_offload and not deepspeed.ops.__compatible_ops__[CPUAdamBuilder.NAME]:
        pytest.skip("cpu-adam is not compatible")

    config_dict = {
        "train_batch_size": 2,
        "steps_per_print": 1,
        "optimizer": {
            "type": 'Adam',
            "params": {
                "lr": 0.00015,
                "betas": [0.8,
                          0.999],
                "eps": 1e-8,
                "weight_decay": 3e-7
            }
        },
        "fp16": {
            "enabled": True,
            "initial_scale_power": 8
        },
        "wall_clock_breakdown": True,
        "zero_optimization": {
            "stage": zero_stage,
            "cpu_offload": use_cpu_offload
        }
    }
    args = args_from_dict(tmpdir, config_dict)
    hidden_dim = 10

    @distributed_test(world_size=[2])
    def _test_checkpoint_zero_optimizer(args,
                                        zero_stage,
                                        hidden_dim,
                                        load_optimizer_states):
        if zero_stage == 3:
            with deepspeed.zero.Init():
                models = [SimpleModel(hidden_dim, empty_grad=False) for _ in range(2)]
        else:
            models = [SimpleModel(hidden_dim, empty_grad=False) for _ in range(2)]

        checkpoint_correctness_verification(args,
                                            models,
                                            hidden_dim,
                                            tmpdir,
                                            load_optimizer_states=load_optimizer_states)

    _test_checkpoint_zero_optimizer(args=args,
                                    zero_stage=zero_stage,
                                    hidden_dim=hidden_dim,
                                    load_optimizer_states=True)


@pytest.mark.parametrize('zero_stage, use_cpu_offload, adam_optimizer',
                         [(1,
                           False,
                           "Adam"),
                          (2,
                           False,
                           "Adam"),
                          (2,
                           True,
                           'deepspeed_adam'),
                          (3,
                           False,
                           'Adam'),
                          (3,
                           True,
                           'deepspeed_adam')])
def test_checkpoint_zero_no_optimizer(tmpdir,
                                      zero_stage,
                                      use_cpu_offload,
                                      adam_optimizer):
    if use_cpu_offload and not deepspeed.ops.__compatible_ops__[CPUAdamBuilder.NAME]:
        pytest.skip("cpu-adam is not compatible")

    config_dict = {
        "train_batch_size": 2,
        "steps_per_print": 1,
        "optimizer": {
            "type": 'Adam',
            "params": {
                "lr": 0.00015,
                "betas": [0.8,
                          0.999],
                "eps": 1e-8,
                "weight_decay": 3e-7
            }
        },
        "fp16": {
            "enabled": True
        },
        "zero_optimization": {
            "stage": zero_stage,
            "cpu_offload": use_cpu_offload
        }
    }
    args = args_from_dict(tmpdir, config_dict)
    hidden_dim = 10

    @distributed_test(world_size=[1])
    def _test_checkpoint_zero_no_optimizer(args,
                                           zero_stage,
                                           hidden_dim,
                                           load_optimizer_states):
        if zero_stage == 3:
            global FP16_DeepSpeedZeroOptimizer_Stage3
            from deepspeed.runtime.zero.stage3 import FP16_DeepSpeedZeroOptimizer_Stage3
            with deepspeed.zero.Init():
                models = [SimpleModel(hidden_dim, empty_grad=False) for _ in range(2)]
        else:
            models = [SimpleModel(hidden_dim, empty_grad=False) for _ in range(2)]

        checkpoint_correctness_verification(args,
                                            models,
                                            hidden_dim,
                                            tmpdir,
                                            load_optimizer_states=load_optimizer_states)

    _test_checkpoint_zero_no_optimizer(args=args,
                                       zero_stage=zero_stage,
                                       hidden_dim=hidden_dim,
                                       load_optimizer_states=False)


@pytest.mark.parametrize('zero_stage, use_cpu_offload, adam_optimizer',
                         [(0,
                           False,
                           'Adam'),
                          (1,
                           False,
                           'Adam'),
                          (2,
                           False,
                           'Adam'),
                          (2,
                           True,
                           'deepspeed_adam'),
                          (3,
                           False,
                           'Adam'),
                          (3,
                           True,
                           'deepspeed_adam')])
def test_checkpoint_lr_scheduler(tmpdir, zero_stage, use_cpu_offload, adam_optimizer):
    if use_cpu_offload and not deepspeed.ops.__compatible_ops__[CPUAdamBuilder.NAME]:
        pytest.skip("cpu-adam is not compatible")

    config_dict = {
        "train_batch_size": 2,
        "steps_per_print": 1,
        "optimizer": {
            "type": 'Adam',
            "params": {
                "lr": 0.00015,
                "betas": [0.8,
                          0.999],
                "eps": 1e-8,
                "weight_decay": 3e-7
            }
        },
        "fp16": {
            "enabled": True
        },
        "zero_optimization": {
            "stage": zero_stage,
            "cpu_offload": use_cpu_offload
        },
        "scheduler": {
            "type": "WarmupLR",
            "params": {
                "warmup_min_lr": 0,
                "warmup_max_lr": 0.001,
                "warmup_num_steps": 1000
            }
        }
    }
    args = args_from_dict(tmpdir, config_dict)
    hidden_dim = 10

    @distributed_test(world_size=[2])
    def _test_checkpoint_lr_scheduler(args,
                                      zero_stage,
                                      hidden_dim,
                                      load_optimizer_states,
                                      load_lr_scheduler_states):
        if zero_stage == 3:
            global FP16_DeepSpeedZeroOptimizer_Stage3
            from deepspeed.runtime.zero.stage3 import FP16_DeepSpeedZeroOptimizer_Stage3
            with deepspeed.zero.Init():
                models = [SimpleModel(hidden_dim, empty_grad=False) for _ in range(2)]
        else:
            models = [SimpleModel(hidden_dim, empty_grad=False) for _ in range(2)]

        checkpoint_correctness_verification(
            args,
            models,
            hidden_dim,
            tmpdir,
            load_optimizer_states=load_optimizer_states,
            load_lr_scheduler_states=load_lr_scheduler_states)

    _test_checkpoint_lr_scheduler(args=args,
                                  zero_stage=zero_stage,
                                  hidden_dim=hidden_dim,
                                  load_optimizer_states=False,
                                  load_lr_scheduler_states=True)


@pytest.mark.parametrize('zero_stage, use_cpu_offload, adam_optimizer',
                         [(0,
                           False,
                           'Adam'),
                          (1,
                           False,
                           'Adam'),
                          (2,
                           False,
                           'Adam'),
                          (2,
                           True,
                           'deepspeed_adam'),
                          (3,
                           False,
                           'Adam'),
                          (3,
                           True,
                           'deepspeed_adam')])
def test_checkpoint_no_lr_scheduler(tmpdir, zero_stage, use_cpu_offload, adam_optimizer):
    if use_cpu_offload and not deepspeed.ops.__compatible_ops__[CPUAdamBuilder.NAME]:
        pytest.skip("cpu-adam is not compatible")

    config_dict = {
        "train_batch_size": 2,
        "steps_per_print": 1,
        "optimizer": {
            "type": 'Adam',
            "params": {
                "lr": 1e-5
            }
        },
        "fp16": {
            "enabled": True
        },
        "zero_optimization": {
            "stage": zero_stage,
            "cpu_offload": use_cpu_offload
        },
        "scheduler": {
            "type": "WarmupLR",
            "params": {
                "warmup_min_lr": 0,
                "warmup_max_lr": 0.001,
                "warmup_num_steps": 1000
            }
        },
    }
    args = args_from_dict(tmpdir, config_dict)
    hidden_dim = 10

    @distributed_test(world_size=[2])
    def _test_checkpoint_no_lr_scheduler(args,
                                         zero_stage,
                                         hidden_dim,
                                         load_optimizer_states,
                                         load_lr_scheduler_states):
        if zero_stage == 3:
            with deepspeed.zero.Init():
                models = [SimpleModel(hidden_dim, empty_grad=False) for _ in range(2)]
        else:
            models = [SimpleModel(hidden_dim, empty_grad=False) for _ in range(2)]

        checkpoint_correctness_verification(
            args,
            models,
            hidden_dim,
            tmpdir,
            load_optimizer_states=load_optimizer_states,
            load_lr_scheduler_states=load_lr_scheduler_states)

    _test_checkpoint_no_lr_scheduler(args=args,
                                     zero_stage=zero_stage,
                                     hidden_dim=hidden_dim,
                                     load_optimizer_states=False,
                                     load_lr_scheduler_states=False)


def test_checkpoint_fp32_optimizer(tmpdir):
    config_dict = {
        "train_batch_size": 2,
        "steps_per_print": 1,
        "optimizer": {
            "type": "Adam",
            "params": {
                "lr": 0.00015,
                "betas": [0.8,
                          0.999],
                "eps": 1e-8,
                "weight_decay": 3e-7
            }
        },
        "fp16": {
            "enabled": False
        }
    }

    args = args_from_dict(tmpdir, config_dict)
    hidden_dim = 10

    models = [SimpleModel(hidden_dim, empty_grad=False) for _ in range(2)]

    @distributed_test(world_size=[2])
    def _test_checkpoint_fp32_optimizer(args, models, hidden_dim):
        checkpoint_correctness_verification(args,
                                            models=models,
                                            hidden_dim=hidden_dim,
                                            tmpdir=tmpdir,
                                            fp16=False)

    _test_checkpoint_fp32_optimizer(args=args, models=models, hidden_dim=hidden_dim)


@pytest.mark.parametrize("zero_stage", [0, 1])
def test_checkpoint_pipe_engine(zero_stage, tmpdir, stages=2):
    config_dict = {
        "train_batch_size": 2,
        "train_micro_batch_size_per_gpu": 1,
        "steps_per_print": 1,
        "optimizer": {
            "type": "Adam",
            "params": {
                "lr": 1e-5
            }
        },
        "zero_optimization": {
            "stage": zero_stage
        },
        "fp16": {
            "enabled": zero_stage > 0
        },
        "scheduler": {
            "type": "OneCycle",
            "params": {
                "cycle_first_step_size": 1000,
                "cycle_first_stair_count": 500,
                "cycle_second_step_size": 1000,
                "cycle_second_stair_count": 500,
                "decay_step_size": 1000,
                "cycle_min_lr": 0.0001,
                "cycle_max_lr": 0.0010,
                "decay_lr_rate": 0.001,
                "cycle_min_mom": 0.85,
                "cycle_max_mom": 0.99,
                "decay_mom_rate": 0.0
            }
        }
    }

    @distributed_test(world_size=4)
    def _test(save_folder, num_stages):
        args = args_from_dict(tmpdir, config_dict)
        models = [LinearStackPipe(num_stages=num_stages) for _ in range(2)]
        checkpoint_correctness_verification(args=args,
                                            models=models,
                                            hidden_dim=models[0].hidden_dim,
                                            tmpdir=save_folder,
                                            fp16=config_dict['fp16']['enabled'],
                                            load_optimizer_states=True,
                                            load_lr_scheduler_states=True,
                                            train_batch=True)

    _test(tmpdir, num_stages=stages)


@pytest.mark.parametrize(
    "base_topo,test_topo",
    [
        #(PipeTopo(num_pp=1,
        #          num_dp=4),
        # PipeTopo(num_pp=4,
        #          num_dp=1)),
        #(PipeTopo(num_pp=2,
        #          num_dp=2),
        # PipeTopo(num_pp=2,
        #          num_dp=2)),
        #(PipeTopo(num_pp=4,
        #          num_dp=1),
        # PipeTopo(num_pp=2,
        #          num_dp=2)),
    ])
def test_checkpoint_pipe_module(base_topo, test_topo, tmpdir):
    @distributed_test(world_size=4)
    def _test(base_topo, test_topo, save_folder):
        base_model = LinearStackPipe(topology=base_topo)
        base_model.save_state_dict(save_folder)

        dist.barrier()

        test_model = LinearStackPipe(topology=test_topo)
        test_model.load_state_dir(save_folder)

        # Base and test can have different lengths, so make sure we map from the
        # smaller to larger model
        if len(base_model.forward_funcs) < len(test_model.forward_funcs):
            A = base_model
            B = test_model
        else:
            A = test_model
            B = base_model

        # Compare layers individually since partitions are different
        for idx, A_layer in enumerate(A.forward_funcs):
            if not hasattr(A_layer, 'parameters'):
                # Skip functionals, etc.
                continue

            # Find the corresponding layer in B
            global_idx = idx + A._local_start
            B_local_idx = global_idx - B._local_start
            B_layer = B.forward_funcs[B_local_idx]

            # Compare layer parameters
            for p0, p1 in zip(A_layer.parameters(), B_layer.parameters()):
                assert torch.allclose(p0, p1, atol=1e-07), f"Model state {p0} is not equal to {p1}"

    _test(base_topo, test_topo, save_folder=tmpdir)


@pytest.mark.parametrize('zero_stage', [1, 2])
def test_checkpoint_zero_hybrid_optimizer_state(tmpdir, zero_stage):
    config_dict = {
        "train_micro_batch_size_per_gpu": 2,
        "gradient_accumulation_steps": 2,
        "steps_per_print": 1,
        "zero_optimization": {
            "stage": zero_stage
        },
        "zero_allow_untested_optimizer": True,
        "fp16": {
            "enabled": True,
            "initial_scale_power": 8
        }
    }

    args = args_from_dict(tmpdir, config_dict)
    hidden_dim = 10
    models = [SimpleModel(hidden_dim=hidden_dim) for _ in range(2)]
    optimizers = [HybridStateOptimizer(model.parameters()) for model in models]

    @distributed_test(world_size=[2])
    def _test_checkpoint_zero_hybrid_optimizer_state(args,
                                                     models,
                                                     optimizers,
                                                     hidden_dim):
        checkpoint_correctness_verification(args,
                                            models=models,
                                            base_optimizers=optimizers,
                                            hidden_dim=hidden_dim,
                                            tmpdir=tmpdir,
                                            load_optimizer_states=True)

    _test_checkpoint_zero_hybrid_optimizer_state(args=args,
                                                 models=models,
                                                 optimizers=optimizers,
                                                 hidden_dim=hidden_dim)


def test_checkpoint_latest(tmpdir):
    config_dict = {
        "train_batch_size": 2,
        "steps_per_print": 1,
        "optimizer": {
            "type": "Adam",
            "params": {
                "lr": 0.00015
            }
        }
    }
    hidden_dim = 10
    args = args_from_dict(tmpdir, config_dict)
    models = [SimpleModel(hidden_dim=hidden_dim) for _ in range(2)]

    @distributed_test(world_size=[1])
    def _helper(args, models):
        checkpoint_correctness_verification(args,
                                            models=models,
                                            hidden_dim=hidden_dim,
                                            tmpdir=tmpdir,
                                            load_optimizer_states=True,
                                            load_lr_scheduler_states=False,
                                            fp16=False,
                                            empty_tag=True)

    _helper(args, models)


def test_checkpoint_missing_latest(tmpdir):
    config_dict = {
        "train_batch_size": 2,
        "steps_per_print": 1,
        "optimizer": {
            "type": "Adam",
            "params": {
                "lr": 0.00015
            }
        }
    }
    hidden_dim = 10
    args = args_from_dict(tmpdir, config_dict)

    model = SimpleModel(hidden_dim)

    @distributed_test(world_size=[1])
    def _helper(args, model, hidden_dim):
        model, _, _,_ = deepspeed.initialize(args=args,
                                             model=model,
                                             model_parameters=model.parameters())
        # should be no-op, since latest doesn't exist
        model.load_checkpoint(tmpdir)

    _helper(args=args, model=model, hidden_dim=hidden_dim)


@pytest.mark.parametrize('valid_mode', ["FAIL", "WARN", "IGNORE"])
def test_checkpoint_unique_tag(tmpdir, valid_mode):
    config_dict = {
        "train_batch_size": 2,
        "steps_per_print": 1,
        "optimizer": {
            "type": "Adam",
            "params": {
                "lr": 0.00015
            }
        },
        "checkpoint": {
            "tag_validation": valid_mode
        }
    }
    hidden_dim = 10
    args = args_from_dict(tmpdir, config_dict)

    model = SimpleModel(hidden_dim)

    @distributed_test(world_size=[2])
    def _helper(args, model, hidden_dim):
        model, _, _,_ = deepspeed.initialize(args=args,
                                             model=model,
                                             model_parameters=model.parameters())
        if valid_mode == "FAIL":
            with pytest.raises(AssertionError):
                model.save_checkpoint(save_dir=tmpdir,
                                      tag=f"tag-{torch.distributed.get_rank()}")
        else:
            model.save_checkpoint(save_dir=tmpdir,
                                  tag=f"tag-{torch.distributed.get_rank()}")

    _helper(args=args, model=model, hidden_dim=hidden_dim)


def test_checkpoint_unknown_tag_validation(tmpdir):
    config_dict = {
        "train_batch_size": 2,
        "steps_per_print": 1,
        "optimizer": {
            "type": "Adam",
            "params": {
                "lr": 0.00015
            }
        },
        "checkpoint": {
            "tag_validation": "foo"
        }
    }
    hidden_dim = 10
    args = args_from_dict(tmpdir, config_dict)

    model = SimpleModel(hidden_dim)

    @distributed_test(world_size=[1])
    def _helper(args, model, hidden_dim):
        with pytest.raises(deepspeed.DeepSpeedConfigError):
            model, _, _,_ = deepspeed.initialize(args=args,
                                                 model=model,
                                                 model_parameters=model.parameters())

    _helper(args=args, model=model, hidden_dim=hidden_dim)


@pytest.mark.parametrize("ep_size", [4])
def test_checkpoint_moe(tmpdir, ep_size):
    if not required_torch_version():
        pytest.skip("DeepSpeed MoE tests need torch 1.8 or higher to run correctly")

    config_dict = {
        "train_batch_size": 8,
        "steps_per_print": 1,
        "fp16": {
            "enabled": True
        }
    }
    hidden_dim = 16
    args = args_from_dict(tmpdir, config_dict)

    @distributed_test(world_size=[4])
    def _helper(args):
        groups.initialize(ep_size=ep_size)
        models = [SimpleMoEModel(hidden_dim=hidden_dim) for _ in range(2)]
        optimizers = [torch.optim.AdamW(params=model.parameters()) for model in models]
        checkpoint_correctness_verification(args,
                                            models=models,
                                            hidden_dim=hidden_dim,
                                            tmpdir=tmpdir,
                                            load_optimizer_states=True,
                                            load_lr_scheduler_states=False,
                                            fp16=config_dict["fp16"]["enabled"],
                                            empty_tag=True,
                                            base_optimizers=optimizers,
                                            seq_dataloader=True)

    _helper(args)

<<<<<<< HEAD
@pytest.mark.parametrize("ep_size, load_optim_states", [(4, True),(4, False)])
def test_checkpoint_moe_and_zero(tmpdir, ep_size, load_optim_states):
    if not required_torch_version():
        pytest.skip("DeepSpeed MoE tests need torch 1.8 or higher to run correctly")

    config_dict = {
        "train_batch_size": 4,
        "steps_per_print": 1,
		"optimizer": {
            "type": 'Adam',
            "params": {
                "lr": 0.00015,
                "betas": [0.8,
                          0.999],
                "eps": 1e-8,
                "weight_decay": 3e-7
            }
=======

@pytest.mark.parametrize('zero_stage', [0, 1, 2, 3])
def test_checkpoint_load_module_only(tmpdir, zero_stage):
    config_dict = {
        "train_batch_size": 2,
        "optimizer": {
            "type": 'Adam'
>>>>>>> 58a8e13c
        },
        "fp16": {
            "enabled": True,
            "initial_scale_power": 8
        },
        "zero_optimization": {
<<<<<<< HEAD
            "stage": 2,
        }
    }
    hidden_dim = 16
    args = args_from_dict(tmpdir, config_dict)

    def create_moe_param_groups(model):
        from deepspeed.moe.utils import is_moe_param

        params_with_weight_decay = {'params': [], 'name': 'weight_decay_params'}
        moe_params_with_weight_decay = {
            'params': [],
            'moe': True,
            'name': 'weight_decay_moe_params'
        }

        for module_ in model.modules():
            moe_params_with_weight_decay['params'].extend([
                p for n,
                p in list(module_._parameters.items())
                if p is not None and is_moe_param(p)
            ])
            params_with_weight_decay['params'].extend([
                p for n,
                p in list(module_._parameters.items())
                if p is not None and not is_moe_param(p)
            ])

        return params_with_weight_decay, moe_params_with_weight_decay

    @distributed_test(world_size=[4])
    def _helper(args):
        groups.initialize(ep_size=ep_size)
        models = [SimpleMoEModel(hidden_dim=hidden_dim) for _ in range(2)]
        params = [create_moe_param_groups(model) for model in models]
        optimizers = [torch.optim.AdamW(params=param) for param in params]
        checkpoint_correctness_verification(args,
                                            models=models,
                                            hidden_dim=hidden_dim,
                                            tmpdir=tmpdir,
                                            load_optimizer_states=load_optim_states,
                                            load_lr_scheduler_states=False,
                                            fp16=config_dict["fp16"]["enabled"],
                                            empty_tag=True,
                                            base_optimizers=optimizers,
                                            seq_dataloader=True)

    _helper(args)
=======
            "stage": zero_stage,
        }
    }
    args = args_from_dict(tmpdir, config_dict)
    hidden_dim = 10

    @distributed_test(world_size=[2])
    def _go(args, zero_stage, hidden_dim):
        if zero_stage == 3:
            with deepspeed.zero.Init():
                models = [SimpleModel(hidden_dim, empty_grad=False) for _ in range(2)]
        else:
            models = [SimpleModel(hidden_dim, empty_grad=False) for _ in range(2)]

        checkpoint_correctness_verification(args,
                                            models,
                                            hidden_dim,
                                            tmpdir,
                                            load_module_only=True)

    _go(args, zero_stage, hidden_dim)
>>>>>>> 58a8e13c
<|MERGE_RESOLUTION|>--- conflicted
+++ resolved
@@ -958,7 +958,6 @@
 
     _helper(args)
 
-<<<<<<< HEAD
 @pytest.mark.parametrize("ep_size, load_optim_states", [(4, True),(4, False)])
 def test_checkpoint_moe_and_zero(tmpdir, ep_size, load_optim_states):
     if not required_torch_version():
@@ -976,22 +975,12 @@
                 "eps": 1e-8,
                 "weight_decay": 3e-7
             }
-=======
-
-@pytest.mark.parametrize('zero_stage', [0, 1, 2, 3])
-def test_checkpoint_load_module_only(tmpdir, zero_stage):
-    config_dict = {
-        "train_batch_size": 2,
-        "optimizer": {
-            "type": 'Adam'
->>>>>>> 58a8e13c
         },
         "fp16": {
             "enabled": True,
             "initial_scale_power": 8
         },
         "zero_optimization": {
-<<<<<<< HEAD
             "stage": 2,
         }
     }
@@ -1040,7 +1029,19 @@
                                             seq_dataloader=True)
 
     _helper(args)
-=======
+
+@pytest.mark.parametrize('zero_stage', [0, 1, 2, 3])
+def test_checkpoint_load_module_only(tmpdir, zero_stage):
+    config_dict = {
+        "train_batch_size": 2,
+        "optimizer": {
+            "type": 'Adam'
+        },
+        "fp16": {
+            "enabled": True,
+            "initial_scale_power": 8
+        },
+        "zero_optimization": {
             "stage": zero_stage,
         }
     }
@@ -1061,5 +1062,4 @@
                                             tmpdir,
                                             load_module_only=True)
 
-    _go(args, zero_stage, hidden_dim)
->>>>>>> 58a8e13c
+    _go(args, zero_stage, hidden_dim)