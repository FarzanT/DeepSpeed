--- conflicted
+++ resolved
@@ -16,12 +16,6 @@
 DEFAULT_TORCH_EXTENSION_PATH = "/tmp/torch_extensions"
 DEFAULT_COMPUTE_CAPABILITIES = "6.0;6.1;7.0"
 
-<<<<<<< HEAD
-is_rocm_pytorch = False
-if torch.__version__ >= '1.5':
-    from torch.utils.cpp_extension import ROCM_HOME
-    is_rocm_pytorch = True if ((torch.version.hip is not None) and (ROCM_HOME is not None)) else False
-=======
 try:
     import torch
 except ImportError:
@@ -29,7 +23,11 @@
         f"{WARNING} unable to import torch, please install it if you want to pre-compile any deepspeed ops."
     )
 
->>>>>>> c9fee821
+is_rocm_pytorch = False
+if torch.__version__ >= '1.5':
+    from torch.utils.cpp_extension import ROCM_HOME
+    is_rocm_pytorch = True if ((torch.version.hip is not None) and (ROCM_HOME is not None)) else False
+
 
 def installed_cuda_version():
     import torch.utils.cpp_extension
@@ -395,15 +393,25 @@
 
     def nvcc_args(self):
         args = [
-            '-O3',
-            '--use_fast_math',
-            '-std=c++17' if sys.platform == "win32" else '-std=c++14',
-            '-U__CUDA_NO_HALF_OPERATORS__',
-            '-U__CUDA_NO_HALF_CONVERSIONS__',
-            '-U__CUDA_NO_HALF2_OPERATORS__'
+            '-O3'
         ]
-
-        return args + self.compute_capability_args()
+        if is_rocm_pytorch:
+            args += [
+                '-std=c++14',
+                '-U__HIP_NO_HALF_OPERATORS__',
+                '-U__HIP_NO_HALF_CONVERSIONS__',
+                '-U__HIP_NO_HALF2_OPERATORS__'
+            ]
+        else:
+            args += [
+                '--use_fast_math',
+                '-std=c++17' if sys.platform == "win32" else '-std=c++14',
+                '-U__CUDA_NO_HALF_OPERATORS__',
+                '-U__CUDA_NO_HALF_CONVERSIONS__',
+                '-U__CUDA_NO_HALF2_OPERATORS__'
+            ]
+            args += self.compute_capability_args()
+        return args
 
     def libraries_args(self):
         if sys.platform == "win32":
