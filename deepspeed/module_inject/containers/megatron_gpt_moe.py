from .base import *
from .base_moe import *
from .features.megatron import MegatronContainer
from deepspeed.model_implementations.transformers.ds_megatron_gpt import DeepSpeedMegatronGPTInference
import torch
from .megatron_gpt import MegatronLayerPolicy
from packaging import version as pkg_version


class DS_MegatronGPTMoEContainer(MegatronContainer, BaseTransformerMoEContainer):
    def __init__(self, policy, config, model_config, layer_id):
        super().__init__(policy, config, model_config, layer_id)

        # All model specific things should be defined here instead of the base class.

    def create_module(self, config=None):
        _config = config if config is not None else self.ds_model_config
        self.module = DeepSpeedMegatronGPTInference(_config, mp_group=self.mp_group)
        self.module.config.scale_attention = self.scale_attention

        if self.megatron_v2:
            self.module.config.rotate_half = True
            self.module.config.rotate_every_two = False

        return self.module


# TODO: Megatron GPT MoE inherits from Megatron policy and replaces mlp
# TODO: Generalize MoE overall goal, expand beyond Megatron
class MegatronMoELayerPolicy(MegatronLayerPolicy):
    _orig_layer_class = None
    version = 0
    moe_type = 'standard'
    num_experts = 1

    def __init__(self, client_module, inference=True):
        super().__init__(inference)
        self.client_module = client_module
        # we use megatron version to differentiate between the old and new
        # megatron-lm source code
        if MegatronMoELayerPolicy._orig_layer_class is None:
            if pkg_version.parse(torch.__version__) <= pkg_version.parse("1.2"):
                MegatronMoELayerPolicy._orig_layer_class = None
            else:
                try:
                    from megatron.model.transformer import ParallelTransformerLayer
                    MegatronMoELayerPolicy._orig_layer_class = ParallelTransformerLayer
                except ImportError:
                    MegatronMoELayerPolicy._orig_layer_class = None

    def get_num_experts(self):
        return self.num_experts

    def mlp(self, moe_type='standard'):
        # for now, all of this is tightly coupled to megatron-deepspeed moe implementation
        # todo: think and refactor this to be more general

        #from deepspeed.moe.utils import has_moe_layers
        #moe, _ = has_moe_layers(self.client_module)

        moe_experts = self.client_module.mlp.deepspeed_moe.experts.deepspeed_experts if moe_type == 'standard' else \
                        self.client_module.mlp.moe.deepspeed_moe.experts.deepspeed_experts
        num_experts = len(moe_experts)
        self.num_experts = num_experts

        if moe_type == 'standard':
            return [moe_experts[i].dense_h_to_4h.weight for i in range(num_experts)], \
                    [moe_experts[i].dense_h_to_4h.bias for i in range(num_experts)], \
                    [moe_experts[i].dense_4h_to_h.weight for i in range(num_experts)], \
                    [moe_experts[i].dense_4h_to_h.bias for i in range(num_experts)]
        else:
            return [moe_experts[i].dense_h_to_4h.weight for i in range(num_experts)], \
                    [moe_experts[i].dense_h_to_4h.bias for i in range(num_experts)], \
                    [moe_experts[i].dense_4h_to_h.weight for i in range(num_experts)], \
                    [moe_experts[i].dense_4h_to_h.bias for i in range(num_experts)], \
                    self.client_module.mlp.mlp.dense_h_to_4h.weight, \
                    self.client_module.mlp.mlp.dense_h_to_4h.bias, \
                    self.client_module.mlp.mlp.dense_4h_to_h.weight, \
                    self.client_module.mlp.mlp.dense_4h_to_h.bias, \
<<<<<<< HEAD
                    self.client_module.mlp.coefficient.weight

    def load_params(self):
        pass
=======
                    self.client_module.mlp.coefficient.weight
>>>>>>> d038dbd2
<|MERGE_RESOLUTION|>--- conflicted
+++ resolved
@@ -77,11 +77,4 @@
                     self.client_module.mlp.mlp.dense_h_to_4h.bias, \
                     self.client_module.mlp.mlp.dense_4h_to_h.weight, \
                     self.client_module.mlp.mlp.dense_4h_to_h.bias, \
-<<<<<<< HEAD
-                    self.client_module.mlp.coefficient.weight
-
-    def load_params(self):
-        pass
-=======
-                    self.client_module.mlp.coefficient.weight
->>>>>>> d038dbd2
+                    self.client_module.mlp.coefficient.weight