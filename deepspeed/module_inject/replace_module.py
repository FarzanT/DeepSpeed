--- conflicted
+++ resolved
@@ -66,14 +66,9 @@
                     torch.cat([qkv_s[i] for qkv_s in qkv_split],
                               axis=outer_dim) for i in range(len(qkv_split[0]))
                 ]
-<<<<<<< HEAD
                 dst = dst.reshape(-1).data.copy_(
                     weight_split[self.gpu_index].contiguous().reshape(-1)).reshape(
                         weight_split[self.gpu_index].shape)
-=======
-                dst.data.copy_(weight_split[self.gpu_index].to(
-                    get_accelerator().current_device_name()).contiguous())
->>>>>>> d323abd8
             else:
                 dst.data.copy_(src_split[self.gpu_index].to(
                     get_accelerator().current_device_name()).contiguous())
@@ -87,17 +82,9 @@
                     torch.cat([qkv_s[i] for qkv_s in qkv_split],
                               axis=0) for i in range(len(qkv_split[0]))
                 ]
-<<<<<<< HEAD
                 dst.data.copy_(bias_split[self.gpu_index].contiguous())
             else:
                 dst.data.copy_(src_split[self.gpu_index].contiguous())
-=======
-                dst.data.copy_(bias_split[self.gpu_index].to(
-                    get_accelerator().current_device_name()).contiguous())
-            else:
-                dst.data.copy_(src_split[self.gpu_index].to(
-                    get_accelerator().current_device_name()).contiguous())
->>>>>>> d323abd8
 
         dst = torch.nn.parameter.Parameter(dst, requires_grad=False)
         if hasattr(src, 'scale'):
@@ -122,39 +109,21 @@
                     weight_split = torch.split(
                         src,
                         dst_shape[self.in_dim],
-<<<<<<< HEAD
                         dim=inner_dim)[self.gpu_index].contiguous()
-=======
-                        dim=self.in_dim)[self.gpu_index].to(
-                            get_accelerator().current_device_name()).contiguous()
->>>>>>> d323abd8
                 else:
                     self.merge_assert(src_shape[outer_dim], dst_shape[self.out_dim])
                     weight_split = torch.split(
                         src.data,
                         dst_shape[self.out_dim],
-<<<<<<< HEAD
                         dim=outer_dim)[self.gpu_index].contiguous()
                 dst = dst.reshape(-1).data.copy_(weight_split.reshape(-1)).reshape(
                     weight_split.shape)
-=======
-                        dim=self.out_dim)[self.gpu_index].to(
-                            get_accelerator().current_device_name()).contiguous()
-                dst.data.copy_(weight_split.contiguous())
->>>>>>> d323abd8
         else:
             if src_shape[0] == dst_shape[0]:
                 dst.data.copy_(src)
             else:
-<<<<<<< HEAD
                 bias_split = torch.split(src.data,
                                          dst_shape[-1])[self.gpu_index].contiguous()
-=======
-                bias_split = torch.split(
-                    src.data,
-                    dst_shape[-1])[self.gpu_index].to(
-                        get_accelerator().current_device_name()).contiguous()
->>>>>>> d323abd8
                 dst.data.copy_(bias_split)
         dst = torch.nn.parameter.Parameter(dst, requires_grad=False)
         if hasattr(src, 'scale'):
@@ -191,14 +160,9 @@
             inputs.scale = torch.empty(1)
             return inputs
         q_range = 2**self.num_bits
-<<<<<<< HEAD
         num_groups = self.num_groups if self.num_groups > 0 else inputs.shape[
             0] // self.group_size
-        inputs = inputs.to(torch.cuda.current_device())
-=======
-        num_groups = inputs.shape[0] // self.group_size
         inputs = inputs.to(get_accelerator().current_device_name())
->>>>>>> d323abd8
         input_flat = inputs.reshape(num_groups, -1).contiguous()
         input_min = torch.min(input_flat, dim=1, keepdim=True)[0].float()
         input_max = torch.max(input_flat, dim=1, keepdim=True)[0].float()
@@ -412,11 +376,7 @@
         _container.set_quantization_config(quantize, quantizer)
 
         # 6. create a DS Inference config object
-<<<<<<< HEAD
-        _container.create_ds_inf_config()
-=======
         _container.create_ds_model_config()
->>>>>>> d323abd8
 
         # 7. use the config and create the module
         _container.create_module()
@@ -436,12 +396,6 @@
         if selected_policy_g is None:
             selected_policy_g = _container.policy
 
-<<<<<<< HEAD
-=======
-        megatron_v2_g = _container.megatron_v2
-        transformer_config_g = _container.ds_model_config
-
->>>>>>> d323abd8
         return _container.module
 
     def replace_wo_policy(module, all_reduce_linears):
