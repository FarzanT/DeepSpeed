import os
import torch
import tqdm
import deepspeed
import deepspeed.ops.transformer as transformer_inference
from deepspeed.ops.transformer.inference.diffusers_attention import DeepSpeedDiffusersAttention
from deepspeed.ops.transformer.inference.diffusers_transformer_block import DeepSpeedDiffusersTransformerBlock
from deepspeed.ops.transformer.inference.diffusers_2d_transformer import Diffusers2DTransformerConfig
from .replace_policy import HFBertLayerPolicy, HFGPT2LayerPolicy, BLOOMLayerPolicy
from .replace_policy import replace_policies, generic_policies

from deepspeed import comm as dist
from torch import nn

from ..runtime.zero import GatheredParameters
from .layers import LinearAllreduce, LinearLayer
from .load_checkpoint import load_model_with_checkpoint
import time


class ReplaceWithTensorSlicing:
    def __init__(self, mp_group=None, mp_size=1, out_dim=1, in_dim=0):
        if mp_group is not None:
            self.gpu_index = dist.get_rank(group=mp_group)
        else:
            self.gpu_index = 0
        self.out_dim = out_dim
        self.in_dim = in_dim
        self.mp_size = mp_size

    def merge_assert(self, dim1, dim2):
        assert dim1 > dim2, \
            'Merging tensors is not allowed here! Please use deepspeed load_checkpoint\
            for merging your checkpoints before replacing the transformer layer with\
            inference-kernels'

    def qkv_copy(self, dst, src):
        if src is None:
            return src
        src_shape = src.shape
        dst_shape = dst.shape

        if self.out_dim == 0:
            src_split = torch.split(src.data,
                                    src_shape[self.out_dim] // self.mp_size,
                                    dim=0)
        else:
            src_split = torch.split(src.data, src.shape[-1] // 3, dim=-1)
        if (len(src_shape) == 2 and len(dst_shape) == 2):
            if src_shape[self.out_dim] == dst_shape[self.out_dim]:
                return torch.nn.parameter.Parameter(src)
            if self.out_dim == 1:
                self.merge_assert(src_shape[self.out_dim], dst_shape[self.out_dim])
                qkv_size = dst_shape[self.out_dim] // 3
                qkv_split = [
                    torch.split(src_s,
                                qkv_size,
                                dim=self.out_dim) for src_s in src_split
                ]
                weight_split = [
                    torch.cat([qkv_s[i] for qkv_s in qkv_split],
                              axis=self.out_dim) for i in range(len(qkv_split[0]))
                ]
                dst.data.copy_(weight_split[self.gpu_index].to(
                    torch.cuda.current_device()).contiguous())
            else:
                dst.data.copy_(src_split[self.gpu_index].to(
                    torch.cuda.current_device()).contiguous())
        else:
            if src_shape[0] == dst_shape[0]:
                return torch.nn.parameter.Parameter(src)
            if self.out_dim == 1:
                qkv_size = dst_shape[0] // 3
                qkv_split = [torch.split(src_s, qkv_size, dim=0) for src_s in src_split]
                bias_split = [
                    torch.cat([qkv_s[i] for qkv_s in qkv_split],
                              axis=0) for i in range(len(qkv_split[0]))
                ]
                dst.data.copy_(bias_split[self.gpu_index].to(
                    torch.cuda.current_device()).contiguous())
            else:
                dst.data.copy_(src_split[self.gpu_index].to(
                    torch.cuda.current_device()).contiguous())

        return torch.nn.parameter.Parameter(dst)

    def copy(self, dst, src):
        if src is None:
            return src
        src_shape = src.shape
        dst_shape = dst.shape
        if (len(src_shape) == 2 and len(dst_shape) == 2):

            if src_shape[0] == dst_shape[0] and src_shape[1] == dst_shape[1]:
                dst.data.copy_(src)
            else:
                if src_shape[self.in_dim] != dst_shape[self.in_dim]:
                    self.merge_assert(src_shape[self.in_dim], dst_shape[self.in_dim])
                    weight_split = torch.split(
                        src,
                        dst_shape[self.in_dim],
                        dim=self.in_dim)[self.gpu_index].to(
                            torch.cuda.current_device()).contiguous()
                else:
                    self.merge_assert(src_shape[self.out_dim], dst_shape[self.out_dim])
                    weight_split = torch.split(
                        src.data,
                        dst_shape[self.out_dim],
                        dim=self.out_dim)[self.gpu_index].to(
                            torch.cuda.current_device()).contiguous()
                dst.data.copy_(weight_split.contiguous())
        else:
            if src_shape[0] == dst_shape[0]:
                dst.data.copy_(src)
            else:
                bias_split = torch.split(src.data,
                                         dst_shape[-1])[self.gpu_index].to(
                                             torch.cuda.current_device()).contiguous()
                dst.data.copy_(bias_split)
        dst = torch.nn.parameter.Parameter(dst, requires_grad=False)
        if hasattr(src, 'scale'):
            dst.scale = src.scale
        return dst


def get_transformer_name(replaced_module):
    from .replace_policy import supported_models
    from torch.nn import ModuleList
    transformer_name = ''
    for n, c in replaced_module.named_children():
        if c.__class__ in supported_models:
            transformer_name += n + '.'
            for name, child in c.named_children():
                if child.__class__ is ModuleList:
                    transformer_name += name
                    break
            break
    return transformer_name


class GroupQuantizer:
<<<<<<< HEAD
    def __init__(self, q_int8=True, num_bits=8, num_groups=32):
        self.num_groups = num_groups
=======
    def __init__(self, q_int8=True, group_size=1, num_bits=8):
        self.group_size = group_size
>>>>>>> 384f17b0
        self.num_bits = num_bits
        self.q_int8 = q_int8

    def quantize(self, inputs, qkv=True, count=1, parallel_dim=0, scale=None):
        if not self.q_int8 or not qkv:
            inputs = torch.nn.Parameter(inputs, requires_grad=False)
            inputs.scale = torch.empty(1)
            return inputs
        if scale is not None and inputs.dtype == torch.int8 and self.num_bits < 8:
            input_flat = inputs.reshape(32, -1).contiguous()
            input_flat = input_flat * scale.view(-1)[:32].unsqueeze(1)
            inputs = input_flat.reshape(inputs.shape).to(torch.half).contiguous()
        elif inputs.dtype != torch.half:
            inputs = torch.nn.Parameter(inputs, requires_grad=False)
            inputs.scale = scale
            return inputs
        q_range = 2**self.num_bits
        num_groups = inputs.shape[0] // self.group_size
        inputs = inputs.to(torch.cuda.current_device())
        input_flat = inputs.reshape(num_groups, -1).contiguous()
        input_min = torch.min(input_flat, dim=1, keepdim=True)[0].float()
        input_max = torch.max(input_flat, dim=1, keepdim=True)[0].float()
        scale = torch.max(input_min.abs(), input_max.abs()) * 2.0 / (q_range)
        input_flat = (input_flat / scale).round().clamp(-q_range // 2, q_range // 2 - 1)
        inputs_q = input_flat.reshape(inputs.shape).to(torch.int).contiguous()
        if self.num_bits < 8:
            int4_data = ((inputs_q[:, 1::2].to(torch.uint8) << 4) | (inputs_q[:, ::2] & 0xf).to(torch.uint8)).to(torch.uint8).reshape(inputs.shape[0]//2, inputs.shape[1])
            out = torch.nn.Parameter(int4_data, requires_grad=False)
        else:
            out = torch.nn.Parameter(inputs_q, requires_grad=False)
        inputs_split = inputs.split(inputs.shape[parallel_dim] // 2, dim=parallel_dim)
        input_flat = [
            inputs_split[i].reshape(num_groups,
                                    -1).contiguous() for i in range(2)
        ]
        input_min = [
            torch.min(input_flat[i],
                      dim=1,
                      keepdim=True)[0].float() for i in range(2)
        ]
        input_max = [
            torch.max(input_flat[i],
                      dim=1,
                      keepdim=True)[0].float() for i in range(2)
        ]
        scale1 = [
            (torch.max(input_min[i].abs(),
                       input_max[i].abs()) * 2.0 / (q_range)).squeeze().unsqueeze(0)
            for i in range(2)
        ]

        out.scale = torch.cat([scale.squeeze().unsqueeze(0),
                               scale1[0],
                               scale1[1]],
                              dim=0).reshape(num_groups,
                                             -1).contiguous()
        return out


def _module_match(module):
    for policy in generic_policies:
        policy = policy()
        if policy.match(module):
            return policy
    return None


def generic_injection(module, fp16=False, enable_cuda_graph=True):
    def replace_attn(child, policy):
        policy_attn = policy.attention(child)
        if policy_attn is None:
            return child
        if len(policy_attn) == 5:
            qkvw, attn_ow, attn_ob, hidden_size, heads = policy_attn
        else:
            qw, kw, vw, attn_ow, attn_ob, hidden_size, heads = policy_attn

        config = transformer_inference.DeepSpeedInferenceConfig(
            hidden_size=hidden_size,
            heads=heads,
            fp16=fp16,
            triangular_masking=False,
            max_out_tokens=4096,
        )
        attn_module = DeepSpeedDiffusersAttention(config)

        def transpose(data):
            data = data.contiguous()
            data.reshape(-1).copy_(data.transpose(-1, -2).contiguous().reshape(-1))
            data = data.reshape(data.shape[-1], data.shape[-2])
            data.to(torch.cuda.current_device())
            return data

        if len(policy_attn) == 5:
            attn_module.attn_qkvw.data = transpose(qkvw.data)
        else:
            attn_module.attn_qkvw = None
            attn_module.attn_qw.data = transpose(qw.data)
            attn_module.attn_kw.data = transpose(kw.data)
            attn_module.attn_vw.data = transpose(vw.data)

        attn_module.attn_qkvb = None
        attn_module.attn_ow.data = transpose(attn_ow.data)
        attn_module.attn_ob.data.copy_(attn_ob.data.to(torch.cuda.current_device()))
        return attn_module

    def replace_attn_block(child, policy):
        config = Diffusers2DTransformerConfig()
        return DeepSpeedDiffusersTransformerBlock(child, config)

    if isinstance(module, torch.nn.Module):
        pass
    else:
        if fp16 is False:
            raise ValueError("Generic injection only supported with FP16")

        try:
            import diffusers
            cross_attention = diffusers.models.attention.CrossAttention
            attention_block = diffusers.models.attention.BasicTransformerBlock
            new_policies = {
                cross_attention: replace_attn,
                attention_block: replace_attn_block,
            }
        except ImportError:
            new_policies = {}

        #replace_transformer_layer(None,
        #                          module.text_encoder,
        #                          training=False,
        #                          replace_with_kernel_inject=True,
        #                          triangular_masking=True,
        #                          max_out_tokens=8192)
        from ..model_implementations.transformers.clip_encoder import DSClipEncoder
        cg_encoder = DSClipEncoder(module.text_encoder,
                                   enable_cuda_graph=enable_cuda_graph)
        setattr(module, 'text_encoder', cg_encoder)
        for name in module.__dict__.keys():
            sub_module = getattr(module, name)
            policy = _module_match(sub_module)

            if policy is not None:

                def _replace_module(module, policy):
                    for name, child in module.named_children():
                        _replace_module(child, policy)
                        if child.__class__ in new_policies:
                            replaced_module = new_policies[child.__class__](child,
                                                                            policy)
                            setattr(module, name, replaced_module)

                _replace_module(sub_module, policy)
                new_module = policy.apply(sub_module,
                                          enable_cuda_graph=enable_cuda_graph)
                print(f"**** found and replaced {name} w. {type(new_module)}")
                setattr(module, name, new_module)


selected_policy_g = None
megatron_v2_g = False
transformer_config_g = None


def replace_transformer_layer(orig_layer_impl,
                              model,
<<<<<<< HEAD
                              policy=None,
                              micro_batch_size=-1,
                              config=None,
                              seed=-1,
                              hidden_size=-1,
                              num_attention_heads=-1,
                              mp_size=1,
                              training_mp_size=1,
                              mp_group=None,
                              ep_group=None,
                              expert_mp_group=None,
                              fp16=True,
                              local_rank=-1,
                              stochastic_mode=True,
                              training=True,
                              quantize=False,
                              quantization_bits=8,
                              num_groups=256,
                              quantize_settings=None,
                              triangular_masking=False,
                              return_tuple=True,
                              replace_with_kernel_inject=False,
                              linear_layer_setting=None,
                              moe=False,
                              moe_experts=1,
                              moe_type='standard',
                              checkpoint_dict=None,
                              save_mp_checkpoint_path=None,
                              base_dir="",
                              enable_cuda_graph=False,
                              max_out_tokens=1024):
=======
                              checkpoint_dict,
                              config,
                              model_config):
>>>>>>> 384f17b0
    """ Replace bert-style transformer layers with DeepSpeed's transformer layer
    Arguments:
        orig_layer_impl (torch.nn.Module): the original transformer layer implementation to look for,
            e.g., transformers.modeling_bert.BertLayer.
        model (torch.nn.Module): user's nn.module representing their model
        checkpoint_dict: Dictionary for checkpoint passed from the Inference Engine
        config: top-level DS Inference config defined in inference/config.py
        model_config: HuggingFace model config passed from the inference/engine.py
    Returns:
        Updated nn.module with replaced transformer layers
    """
    # defining globals as internally defined functions inherit these everywhere
    fp16 = (config.dtype == torch.float16 or config.dtype == torch.int8)
    quantize = (config.dtype == torch.int8)
    # todo: Refactor later. In future, let's minimize the style used above and use config.** instead

    linear_layer_setting = None
    '''
        linear_layer_setting (tuple of modules) [Optional]: shows which two classes are used for linear layers and embedding layers
    '''
    micro_batch_size = -1
    seed = -1
    local_rank = -1

    mp_replace = ReplaceWithTensorSlicing(
        mp_group=config.tensor_parallel.tp_group,
        mp_size=config.tensor_parallel.tp_size)  #, out_dim=0, in_dim=1)

    def replace_with_policy(child,
                            policy_cls,
                            triangular_masking,
                            inference=False,
                            layer_id=0):
        policy = policy_cls(child, inference=inference)
        global selected_policy_g
        if selected_policy_g is None:
            selected_policy_g = policy
        if not policy.cuda_graph_supported:
            # policy says cuda graph is not supported raise an error if set
            assert not config.enable_cuda_graph, "cuda graph is not supported with this model, please disable"
        if inference:
            hidden_size, num_attention_heads = policy.get_hidden_heads()
            assert num_attention_heads % config.tensor_parallel.tp_size == 0,\
                "To run the model parallel across the GPUs, the attention_heads require to be divisible by the world_size!" +\
                "This is because the attention computation is partitioned evenly among the parallel GPUs."
        from deepspeed.moe.layer import MoE
        moe = False
        if hasattr(child, 'mlp') and isinstance(child.mlp, MoE):
            num_experts = child.mlp.num_experts
            moe = True

        attn_linear_layer, qkvw, qkvb, dense_w, dense_b, scale_attention, megatron_v2 = policy.attention()
        global megatron_v2_g
        megatron_v2_g = megatron_v2
        if not moe or config.moe.type == 'standard':
            mlp_linear_layer, _h4h_w, _h4h_b, _4hh_w, _4hh_b = policy.mlp()
        else:
            mlp_linear_layer, _h4h_w, _h4h_b, _4hh_w, _4hh_b, \
                _res_h4h_w, _res_h4h_b, _res_4hh_w, _res_4hh_b, _res_coef = policy.mlp(config.moe.type)

        attn_nw, attn_nb, input_nw, input_nb = policy.layerNorm()

        if False:
            if policy_cls is not HFBertLayerPolicy:
                qkvw = qkvw.to(torch.int8)
            dense_w = dense_w.to(torch.int8)
            _h4h_w = [moe_w1.to(torch.int8)
                      for moe_w1 in _h4h_w] if moe else _h4h_w.to(torch.int8)
            _4hh_w = [moe_w1.to(torch.int8)
                      for moe_w1 in _4hh_w] if moe else _4hh_w.to(torch.int8)
        elif fp16:
            qkvw = qkvw.half()
            dense_w = dense_w.half()
            _h4h_w = [moe_w1.half() for moe_w1 in _h4h_w] if moe else _h4h_w.half()
            _4hh_w = [moe_w1.half() for moe_w1 in _4hh_w] if moe else _4hh_w.half()
        if quantize or fp16:
            qkvb = qkvb if qkvb is None else qkvb.half()
            dense_b = dense_b if dense_b is None else dense_b.half()
            _h4h_b = [moe_b1.half() for moe_b1 in _h4h_b] if moe else _h4h_b.half()
            _4hh_b = [moe_b1.half() for moe_b1 in _4hh_b] if moe else _4hh_b.half()
            attn_nw = attn_nw if attn_nw is None else attn_nw.half()
            attn_nb = attn_nb if attn_nb is None else attn_nb.half()
            input_nw = input_nw.half()
            input_nb = input_nb.half()

        if config.moe.enabled and config.moe.type == 'residual' and fp16:
            _res_h4h_b = _res_h4h_b.half()
            _res_4hh_b = _res_4hh_b.half()
            _res_h4h_w = _res_h4h_w.half()
            _res_4hh_w = _res_4hh_w.half()
            _res_coef = _res_coef.half()

        #expert_mp_replace = ReplaceWithTensorSlicing(mp_group=expert_mp_group)

        quantizer = GroupQuantizer(q_int8=quantize,
                                   num_bits=quantization_bits,
                                   num_groups=num_groups)
        if inference:
            scale_attn_by_inverse_layer_idx = config.scale_attn_by_inverse_layer_idx if hasattr(
                config,
                'scale_attn_by_inverse_layer_idx') else False
            if moe:
                ep_world_size = dist.get_world_size()
                local_ep_size = 1 if num_experts < ep_world_size else num_experts // ep_world_size
                bigscience_bloom = policy_cls is BLOOMLayerPolicy

                transformer_config = transformer_inference.DeepSpeedMoEInferenceConfig(
                    hidden_size=hidden_size,
                    heads=num_attention_heads,
                    layer_norm_eps=config.layer_norm_eps if hasattr(
                        config,
                        'layer_norm_eps') else 1e-12,
                    fp16=fp16,
                    pre_layer_norm=policy.pre_attn_norm,
                    mp_size=config.tensor_parallel.tp_size,
                    q_int8=quantize,
                    moe_experts=local_ep_size,
                    global_experts=num_experts,
                    mlp_type=config.moe.type,
                    scale_attn_by_inverse_layer_idx=scale_attn_by_inverse_layer_idx)
            else:
                rotary_dim = model_config.rotary_dim if hasattr(model_config, 'rotary_dim') else child.attention.rotary_ndims \
                                            if hasattr(child, 'attention') and hasattr(child.attention,'rotary_ndims') else -1
                bigscience_bloom = policy_cls is BLOOMLayerPolicy
                transformer_config = transformer_inference.DeepSpeedInferenceConfig(
                    hidden_size=hidden_size,
                    heads=num_attention_heads,
                    layer_norm_eps=model_config.layer_norm_eps if hasattr(
                        model_config,
                        'layer_norm_eps') else
                    (model_config.layer_norm_epsilon if hasattr(
                        model_config,
                        'layer_norm_epsilon') else model_config.layernorm_epsilon
                     if hasattr(model_config,
                                'layernorm_epsilon') else 1.0e-12),
                    fp16=fp16,
                    pre_layer_norm=policy.pre_attn_norm,
<<<<<<< HEAD
                    mp_size=mp_size,
                    quantize=quantize,
                    quantization_bits=quantization_bits,
                    return_tuple=(return_tuple or (policy_cls is HFBertLayerPolicy)),
=======
                    mp_size=config.tensor_parallel.tp_size,
                    q_int8=quantize,
                    return_tuple=(config.return_tuple
                                  or (policy_cls is HFBertLayerPolicy)),
>>>>>>> 384f17b0
                    triangular_masking=(policy_cls is not HFBertLayerPolicy),
                    local_attention=((model_config.attention_layers[layer_id] == "local")
                                     if hasattr(model_config,
                                                'attention_layers') else False),
                    window_size=(model_config.window_size if hasattr(
                        model_config,
                        'window_size') else 1),
                    rotary_dim=rotary_dim,
                    mlp_after_attn=(rotary_dim is None or rotary_dim < 0),
                    mlp_act_func_type=policy.mlp_act_func_type,
                    training_mp_size=config.training_mp_size,
                    bigscience_bloom=bigscience_bloom,
                    max_out_tokens=config.max_out_tokens,
                    scale_attn_by_inverse_layer_idx=scale_attn_by_inverse_layer_idx)
                global transformer_config_g
                transformer_config_g = transformer_config

            if moe:
                new_module = transformer_inference.DeepSpeedMoEInference(
                    transformer_config,
                    mp_group=config.tensor_parallel.tp_group,
                    ep_group=None
                    if config.moe.ep_group is None else config.moe.ep_group[num_experts],
                    expert_mp_group=None if config.moe.ep_mp_group is None else
                    config.moe.ep_mp_group[num_experts],
                )

            else:
                new_module = transformer_inference.DeepSpeedTransformerInference(
                    transformer_config,
                    mp_group=config.tensor_parallel.tp_group,
                )
            new_module.config.scale_attention = scale_attention

            # we want the weights in [input, output] shape
            # linear layer is created with [input, output] shape
            # transpose it here to reduce inference cost!
            def transpose(data):
                # temp move to cpu to avoid requiring extra GPU memory during the reshape
                data = data.to('cpu').contiguous()
                data.reshape(-1).copy_(data.transpose(-1, -2).contiguous().reshape(-1))
                data = data.reshape(data.shape[-1], data.shape[-2])
                data.to(torch.cuda.current_device())
                return data

            attn_block = new_module.attention
            mpl_block = new_module.mlp

            if attn_linear_layer:
                if qkvw.numel() == 0 or qkvw.is_meta:
                    if qkvw.is_meta or qkvw.ds_tensor.numel(
                    ) < attn_block.attn_qkvw.numel():
                        pass
                    else:
                        with GatheredParameters([qkvw,
                                                 dense_w,
                                                 qkvb,
                                                 dense_b],
                                                modifier_rank=0):
                            qkvw = transpose(qkvw.data)
                            dense_w = transpose(dense_w.data)
                            qkvb = qkvb.data
                            dense_b = dense_b.data
                else:
                    qkvw.data = transpose(qkvw.data)
                    dense_w.data = transpose(dense_w.data)

            def _transpose(x):
                attention_head_size = x.shape[-1] // transformer_config.heads
                new_x_shape = x.size()[:-1] + (transformer_config.heads,
                                               attention_head_size)
                x_1 = x.view(*new_x_shape)
                (q, k, v) = torch.split(x_1, (x_1.shape[-1] // 3), dim=(x_1.dim() - 1))
                if len(q.shape) > 2:
                    return torch.cat((q.reshape(q.shape[0],
                                                -1),
                                      k.reshape(q.shape[0],
                                                -1),
                                      v.reshape(q.shape[0],
                                                -1)),
                                     dim=-1).reshape(x.shape)
                else:
                    return torch.cat((q.reshape(-1),
                                      k.reshape(-1),
                                      v.reshape(-1)),
                                     dim=-1).reshape(x.shape)

            if megatron_v2:
                new_module.config.rotate_half = True
                new_module.config.rotate_every_two = False

                # Note: this part needs to be added for BLOOM architecture
                qkvw = torch.nn.parameter.Parameter(_transpose(qkvw).contiguous())
                qkvb = torch.nn.parameter.Parameter(_transpose(qkvb).contiguous())

            # NOTE: This part caused instability in the multi-GPU inference!
            # TODO: This needs to be incorporated in the kernels.
            #dense_b = dense_b if dense_b is None else dense_b * (
            #    transformer_config.training_mp_size / transformer_config.mp_size)
            #_4hh_b = _4hh_b * (transformer_config.training_mp_size /
            #                   transformer_config.mp_size)

            if mlp_linear_layer:
                if not moe and (_4hh_w.numel() == 0 or _4hh_w.is_meta):
                    if _4hh_w.is_meta or _4hh_w.ds_tensor.numel(
                    ) < mpl_block.inter_w.numel():
                        pass
                    else:
                        with GatheredParameters([_h4h_w,
                                                 _4hh_w,
                                                 _4hh_b,
                                                 _h4h_b],
                                                modifier_rank=0):
                            _h4h_w = transpose(_h4h_w.data)
                            _4hh_w = transpose(_4hh_w.data)
                            _h4h_b = _h4h_b.data
                            _4hh_b = _4hh_b.data
                else:
                    _h4h_w = [transpose(moe_w1.data)
                              for moe_w1 in _h4h_w] if moe else transpose(_h4h_w.data)
                    _4hh_w = [transpose(moe_w1.data)
                              for moe_w1 in _4hh_w] if moe else transpose(_4hh_w.data)

            if moe and config.moe.type == 'residual':
                _res_h4h_w.data = transpose(_res_h4h_w.data)
                _res_4hh_w.data = transpose(_res_4hh_w.data)
                _res_coef.data = transpose(_res_coef.data)

            if qkvw.is_meta or qkvw.numel() == 0 or qkvw.is_meta:
                if qkvw.is_meta or qkvw.ds_tensor.numel() < attn_block.attn_qkvw.numel():
                    if qkvb is None:
                        attn_block.attn_qkvb = None
                    if dense_b is None:
                        attn_block.attn_ob = None
                    pass
                else:
                    with GatheredParameters([
                            attn_block.attn_qkvw,
                            attn_block.attn_qkvb,
                            attn_block.attn_ow,
                            attn_block.attn_ob
                    ],
                                            modifier_rank=0):
                        attn_block.attn_qkvw = mp_replace.copy(
                            attn_block.attn_qkvw,
                            qkvw)
                        attn_block.attn_qkvb = mp_replace.copy(
                            attn_block.attn_qkvb,
                            qkvb)

                        attn_block.attn_ow = mp_replace.copy(attn_block.attn_ow, dense_w)
                        attn_block.attn_ob = mp_replace.copy(attn_block.attn_ob, dense_b)
            else:
                attn_block.attn_qkvw = quantizer.quantize(
                    mp_replace.copy(attn_block.attn_qkvw, qkvw) if bigscience_bloom else \
                    mp_replace.qkv_copy(attn_block.attn_qkvw, qkvw))
                attn_block.attn_qkvb = \
                    mp_replace.copy(attn_block.attn_qkvb, qkvb) if bigscience_bloom else \
                    mp_replace.qkv_copy(attn_block.attn_qkvb, qkvb)

                attn_block.attn_ow = quantizer.quantize(
                    mp_replace.copy(attn_block.attn_ow,
                                    dense_w))

                attn_block.attn_ob = mp_replace.copy(attn_block.attn_ob, dense_b)

            if moe:
                gpu_index = dist.get_rank()
                gpu_index = 0
                for ep_index in range(local_ep_size):
                    mpl_block[ep_index].inter_w.data = _h4h_w[
                        gpu_index * local_ep_size + ep_index].to(
                            torch.cuda.current_device())
                    mpl_block[ep_index].inter_b.data = _h4h_b[
                        gpu_index * local_ep_size + ep_index].to(
                            torch.cuda.current_device())
                    mpl_block[ep_index].output_w.data = _4hh_w[
                        gpu_index * local_ep_size + ep_index].to(
                            torch.cuda.current_device())
                    mpl_block[ep_index].output_b.data = _4hh_b[
                        gpu_index * local_ep_size + ep_index].to(
                            torch.cuda.current_device())
                new_module.attn_nw.data = attn_nw.to(torch.cuda.current_device())
                new_module.attn_nb.data = attn_nb.to(torch.cuda.current_device())
                if config.moe.type == 'residual':
                    new_module.res_mlp.inter_w.data = _res_h4h_w.to(
                        torch.cuda.current_device())
                    new_module.res_mlp.inter_b.data = _res_h4h_b.to(
                        torch.cuda.current_device())
                    new_module.res_mlp.output_w.data = _res_4hh_w.to(
                        torch.cuda.current_device())
                    new_module.res_mlp.output_b.data = _res_4hh_b.to(
                        torch.cuda.current_device())
                    new_module.res_coef.data = _res_coef.to(torch.cuda.current_device())
            else:

                if _4hh_w.numel() == 0 or _4hh_w.is_meta:
                    if _4hh_w.is_meta or _4hh_w.ds_tensor.numel(
                    ) < mpl_block.inter_w.numel():
                        pass
                    else:
                        with GatheredParameters([_h4h_w,
                                                 _4hh_w,
                                                 _4hh_w,
                                                 _4hh_b],
                                                modifier_rank=0):
                            mpl_block.inter_w = mp_replace.copy(
                                mpl_block.inter_w,
                                _h4h_w)
                            mpl_block.inter_b = mp_replace.copy(
                                mpl_block.inter_b,
                                _h4h_b)
                            mpl_block.output_w = mp_replace.copy(
                                mpl_block.output_w,
                                _4hh_w)
                            mpl_block.output_b = mp_replace.copy(
                                mpl_block.output_b,
                                _4hh_b)
                else:
                    mpl_block.inter_w = quantizer.quantize(
                        mp_replace.copy(mpl_block.inter_w,
                                        _h4h_w))
                    mpl_block.inter_b = mp_replace.copy(mpl_block.inter_b, _h4h_b)
                    mpl_block.output_w = quantizer.quantize(
                        mp_replace.copy(mpl_block.output_w,
                                        _4hh_w))
                    mpl_block.output_b = mp_replace.copy(mpl_block.output_b, _4hh_b)

                if attn_nw is None:
                    new_module.mlp.attn_nw = attn_nw
                    new_module.mlp.attn_nb = attn_nb
                else:
                    if attn_nw.is_meta or attn_nw.numel() == 0:
                        if attn_nw.is_meta or attn_nw.ds_tensor.numel(
                        ) < new_module.mlp.attn_nw.numel():
                            pass
                        else:
                            with GatheredParameters([attn_nw, attn_nb], modifier_rank=0):
                                new_module.mlp.attn_nw.data.copy_(
                                    attn_nw.to(torch.cuda.current_device()))
                                new_module.mlp.attn_nb.data.copy_(
                                    attn_nb.to(torch.cuda.current_device()))
                    else:
                        new_module.mlp.attn_nw.data.copy_(
                            attn_nw.to(torch.cuda.current_device()))
                        new_module.mlp.attn_nb.data.copy_(
                            attn_nb.to(torch.cuda.current_device()))

            if input_nw.is_meta or input_nw.numel() == 0:
                if input_nw.is_meta or input_nw.ds_tensor.numel(
                ) < new_module.norm_w.numel():
                    pass
                else:
                    with GatheredParameters([input_nw, input_nb], modifier_rank=0):
                        new_module.norm_w.data.copy_(
                            input_nw.to(torch.cuda.current_device()))
                        new_module.norm_b.data.copy_(
                            input_nb.to(torch.cuda.current_device()))
            else:
                new_module.norm_w.data.copy_(input_nw.to(torch.cuda.current_device()))
                new_module.norm_b.data.copy_(input_nb.to(torch.cuda.current_device()))
        else:
            transformer_config = deepspeed.DeepSpeedTransformerConfig(
                batch_size=micro_batch_size if micro_batch_size > 0 else 1,
                hidden_size=config.hidden_size,
                heads=config.num_attention_heads,
                attn_dropout_ratio=config.attention_probs_dropout_prob,
                hidden_dropout_ratio=config.hidden_dropout_prob,
                num_hidden_layers=config.num_hidden_layers,
                initializer_range=config.initializer_range,
                layer_norm_eps=config.layer_norm_eps if hasattr(
                    config,
                    'layer_norm_eps') else 1e-12,
                seed=seed,
                fp16=fp16,
                pre_layer_norm=policy.pre_attn_norm,
                return_tuple=config.return_tuple,
                local_rank=local_rank,
                stochastic_mode=True,
                normalize_invertible=True,
                training=True)
            new_module = deepspeed.DeepSpeedTransformerLayer(transformer_config)
            new_module.attn_qkvw.data = qkvw
            new_module.attn_qkvb.data = qkvb
            new_module.attn_ow.data = dense_w
            new_module.attn_ob.data = dense_b

            new_module.attn_nw.data = attn_nw
            new_module.attn_nb.data = attn_nb
            new_module.norm_w.data = input_nw
            new_module.norm_b.data = input_nb

            new_module.inter_w.data = _h4h_w
            new_module.inter_b.data = _h4h_b
            new_module.output_w.data = _4hh_w
            new_module.output_b.data = _4hh_b
        return new_module

    def replace_wo_policy(module, all_reduce_linears):
        mp_size = config.tensor_parallel.tp_size
        mp_group = config.tensor_parallel.tp_group

        def _replace(child, name, conv_linear_layer):
            mp_replace = ReplaceWithTensorSlicing(mp_group=mp_group)
            z_inference = (len(list(child.parameters())) > 0) and (list(
                child.parameters())[0].numel() == 0)
            if z_inference:
                weight_shape = child.weight.ds_shape
            else:
                weight_shape = child.weight.shape
            if name in all_reduce_linears:
                new_weight = torch.empty((
                    weight_shape[1] if conv_linear_layer else weight_shape[0],
                    (weight_shape[0] if conv_linear_layer else weight_shape[1]) //
                    mp_size,
                ),
                                         device=child.weight.device,
                                         dtype=child.weight.dtype)
                if z_inference:
                    with deepspeed.zero.GatheredParameters(child.weight,
                                                           modifier_rank=0):
                        data = child.weight.data.to(new_weight.device)
                        if conv_linear_layer:
                            data = data.transpose(-1, -2).contiguous()
                        data = mp_replace.copy(new_weight, data)
                    child.weight.ds_tensor = torch.empty(1)
                else:
                    if conv_linear_layer:
                        child.weight.data = child.weight.data.transpose(-1,
                                                                        -2).contiguous()
                    data = mp_replace.copy(new_weight, child.weight.data)
                new_bias = torch.empty((weight_shape[0]),
                                       device=child.weight.device,
                                       dtype=child.weight.dtype)
                if z_inference:
                    with deepspeed.zero.GatheredParameters(child.bias, modifier_rank=0):
                        new_bias.data.copy_(child.bias.data)
                elif child.bias is not None:
                    new_bias.data.copy_(child.bias.data)
                return LinearAllreduce(data, child.bias if child.bias is None else \
                            torch.nn.parameter.Parameter(new_bias.to(torch.cuda.current_device())), mp_group)
            else:
                new_weight = torch.empty((
                    (weight_shape[1] if conv_linear_layer else weight_shape[0]) //
                    mp_size,
                    weight_shape[0] // mp_size if conv_linear_layer else weight_shape[1],
                ),
                                         device=child.weight.device,
                                         dtype=child.weight.dtype)
                if z_inference:
                    with deepspeed.zero.GatheredParameters(child.weight,
                                                           modifier_rank=0):
                        data = child.weight.data.to(new_weight.device)
                        if conv_linear_layer:
                            data = data.transpose(-1, -2).contiguous()
                        data = mp_replace.copy(new_weight, data)
                    child.weight.ds_tensor = torch.empty(1)
                else:
                    if conv_linear_layer:
                        child.weight.data = child.weight.data.transpose(-1,
                                                                        -2).contiguous()
                    data = mp_replace.copy(new_weight, child.weight.data)

                new_bias = torch.empty((weight_shape[0] // mp_size),
                                       device=child.weight.device,
                                       dtype=child.weight.dtype)
                if z_inference:
                    with deepspeed.zero.GatheredParameters(child.bias, modifier_rank=0):
                        bias_data = None if child.bias is None else mp_replace.copy(
                            new_bias,
                            child.bias.data).to(torch.cuda.current_device())
                else:
                    bias_data = None if child.bias is None else mp_replace.copy(
                        new_bias,
                        child.bias.data).to(torch.cuda.current_device())
                return LinearLayer(weight=data.to(torch.cuda.current_device()),
                                   bias=bias_data)

        def _slice_embedding(child, name, conv_linear_layer):
            mp_replace = ReplaceWithTensorSlicing(mp_group=mp_group)
            new_weight = torch.empty((child.weight.shape[0],
                                      child.weight.shape[1] // mp_size),
                                     device=child.weight.device,
                                     dtype=child.weight.dtype)
            data = mp_replace.copy(new_weight,
                                   child.weight.ds_tensor.data if hasattr(child.weight, 'ds_tensor') else \
                                   child.weight.data)
            new_embedding = nn.Embedding(child.weight.shape[0],
                                         child.weight.shape[1] // mp_size)
            new_embedding.weight.data.copy_(data)
            return new_embedding

        def update_mp_params(child):
            if hasattr(child, 'n_heads'):
                child.n_heads = child.n_heads // mp_size
            if hasattr(child, 'inner_dim'):
                child.inner_dim = child.inner_dim // mp_size
            if hasattr(child, 'num_heads'):
                child.num_heads = child.num_heads // mp_size
            if hasattr(child, 'num_attention_heads'):
                child.num_attention_heads = child.num_attention_heads // mp_size
            if hasattr(child, 'all_head_size'):
                child.all_head_size = child.all_head_size // mp_size
            if hasattr(child, 'embed_dim'):
                child.embed_dim = child.embed_dim // mp_size
            if hasattr(child, 'hidden_size'):
                child.hidden_size = child.hidden_size // mp_size

        conv_linear_layer = False
        if linear_layer_setting is not None:
            linear_policies = {linear_layer_setting[0]: _replace}
            if len(linear_layer_setting) == 2:
                linear_policies.update({linear_layer_setting[1]: _slice_embedding})
        else:
            if orig_layer_impl is HFGPT2LayerPolicy._orig_layer_class:
                try:
                    import transformers
                    conv_linear_layer = True
                    linear_policies = {transformers.model_utils.Conv1D: _replace}
                except ImportError:
                    linear_policies = {nn.Linear: _replace}
            else:
                linear_policies = {nn.Linear: _replace, nn.Embedding: _slice_embedding}

        def _replace_module(r_module, prev_name=''):
            for name, child in r_module.named_children():
                if child.__class__ in linear_policies:
                    setattr(
                        r_module,
                        name,
                        linear_policies[child.__class__](child,
                                                         prev_name + '.' + name,
                                                         conv_linear_layer))
                else:
                    update_mp_params(child)
                    _replace_module(child, name)
            return r_module

        return _replace_module(module)

    def replace_fn(child, _policy, layer_id=0):
        training = False  # todo: refactor this part to go in the config
        if training:
            # copy relevant state from child -> new module
            new_module = replace_with_policy(child, _policy, config.triangular_masking)

        else:
            # copy relevant state from child -> new module
            if config.replace_with_kernel_inject:
                new_module = replace_with_policy(child,
                                                 _policy,
                                                 config.triangular_masking,
                                                 inference=True,
                                                 layer_id=layer_id)
            else:
                new_module = replace_wo_policy(child, _policy)

        return new_module

    replaced_module = replace_module(model=model,
                                     orig_class=orig_layer_impl,
                                     replace_fn=replace_fn,
                                     _replace_policy=config.injection_policy_tuple)

    quantizer = GroupQuantizer(q_int8=quantize,
                               num_bits=quantization_bits,
                               num_groups=num_groups)
    world_size = dist.get_world_size() if dist.is_initialized() else 1
    rank = dist.get_rank() if dist.is_initialized() else 0
    if checkpoint_dict is not None:
        start_time = time.time()
        checkpoint = checkpoint_dict['checkpoints']
        ckpt_list = checkpoint["tp"] if type(checkpoint) is dict else checkpoint
        ckpt_type = checkpoint_dict.get('parallelization', 'pp')
        ckpt_mp_size = checkpoint_dict.get('tp_size', len(ckpt_list))
        ckpt_mp_size = checkpoint_dict.get('mp_size', ckpt_mp_size)
        base_dir1 = checkpoint_dict.get('base_dir', config.base_dir)

        if ckpt_type == 'pp' and type(checkpoint) is list:
            pbar = tqdm.tqdm(total=len(checkpoint),
                             desc=f"Loading {len(checkpoint)} checkpoint shards")

            for i in range(len(checkpoint)):
                sd = [
                    torch.load(os.path.join(base_dir1,
                                            checkpoint[i]),
                               map_location='cpu')
                ]
                load_model_with_checkpoint(
                    replaced_module,
                    sd,
                    mp_replace,
                    ckpt_type,
                    quantizer,
                    param_names=selected_policy_g.get_param_names(),
                    transformer_config=transformer_config_g,
                    megatron_v2=megatron_v2_g)
                pbar.update(1)
        else:
            import gc
            num_checkpoints = len(ckpt_list) // ckpt_mp_size
            tp_split_size = (world_size / ckpt_mp_size)
            sd_offset = int(rank / tp_split_size)
            sd_count = int((rank + max(1, tp_split_size)) / tp_split_size) - sd_offset
            pbar = tqdm.tqdm(total=num_checkpoints,
                             desc=f"Loading {num_checkpoints} checkpoint shards")
            for i in range(num_checkpoints):
                pbar.update(1)
                ckpt_index = i * ckpt_mp_size + sd_offset
                ckpt_files = [
                    os.path.join(base_dir1,
                                 ckpt_list[ckpt_index +
                                           j]) if base_dir1 else ckpt_list[ckpt_index +
                                                                           j]
                    for j in range(sd_count)
                ]
                sds = [
                    torch.load(ckpt_file,
                               map_location='cpu') for ckpt_file in ckpt_files
                ]
                load_model_with_checkpoint(
                    replaced_module,
                    sds,
                    mp_replace,
                    ckpt_type,
                    quantizer,
                    int(rank % tp_split_size),
                    param_names=selected_policy_g.get_param_names(),
                    transformer_config=transformer_config_g,
                    megatron_v2=megatron_v2_g)
                sds = [None for _ in sds]
                gc.collect()

            if "non_tp" in checkpoint:
                pbar = tqdm.tqdm(
                    total=len(checkpoint["non_tp"]),
                    desc=f"Loading {len(checkpoint['non_tp'])} checkpoint shards")

                for i in range(len(checkpoint["non_tp"])):
                    pbar.update(1)
                    ckpt_file = os.path.join(base_dir1,
                                             checkpoint["non_tp"][i]
                                             ) if base_dir1 else checkpoint["non_tp"][i]
                    sds = [torch.load(ckpt_file, map_location='cpu')]
                    load_model_with_checkpoint(
                        replaced_module,
                        sds,
                        mp_replace,
                        ckpt_type,
                        quantizer,
                        int(rank % tp_split_size),
                        param_names=selected_policy_g.get_param_names(),
                        transformer_config=transformer_config_g,
                        megatron_v2=megatron_v2_g)
                    sds = [None for _ in sds]
                    gc.collect()
        print(f"checkpoint loading time at rank {rank}: {time.time()-start_time} sec")

    if config.save_mp_checkpoint_path is not None:
        from collections import OrderedDict
        import json
        num_partitions = 8

        if checkpoint_dict is None:
            ckpt_name = "ds_model"
            try:
                from transformers.models.bloom.modeling_bloom import BloomForCausalLM
                if isinstance(model, BloomForCausalLM):
                    ckpt_name = "bloom"
            except ImportError:
                ckpt_name = "ds_model"
        else:
            ckpt_name = checkpoint_dict['type']
        if dist.is_initialized():
            dist.barrier()
        transformer_name = get_transformer_name(replaced_module)
        non_tp_ckpt_name = f'non-tp.pt'
        ckpt_files = [non_tp_ckpt_name]
        os.makedirs(config.save_mp_checkpoint_path, exist_ok=True)

        if not dist.is_initialized() or dist.get_rank() == 0:
            print("Saving tp-sharded checkpoints")
            torch.save(
                OrderedDict({
                    k: v
                    for k,
                    v in dict(replaced_module.state_dict()).items()
                    if transformer_name not in k
                }),
                f'{config.save_mp_checkpoint_path}/{non_tp_ckpt_name}')
            ckpt_config = json.dumps({
                'type':
                ckpt_name,
                'base_dir':
                f'{config.save_mp_checkpoint_path}',
                'checkpoints': {
                    "non_tp":
                    ckpt_files,
                    "tp": [
                        f'tp_{r:0>2d}_{m:0>2d}.pt' for m in range(num_partitions)
                        for r in range(world_size)
                    ]
                },
                'version':
                1.0,
                'parallelization':
                'tp',
                'tp_size':
                world_size,
                'dtype':
                'int8' if quantize else ('float16' if fp16 else 'float32')
            })
            with open(f"{config.save_mp_checkpoint_path}/ds_inference_config.json",
                      "w") as cfg:
                cfg.write(ckpt_config)

        rep_sd = replaced_module.state_dict()
        for n, p in replaced_module.named_parameters():
            if hasattr(p, 'scale'):
                rep_sd[n] = [p, p.scale]
        keys = list(rep_sd.keys())
        partition_size = (len(keys) // num_partitions + 1)
        for m in range(num_partitions):
            torch.save(
                OrderedDict({
                    k: [rep_sd[k],
                        rep_sd[k].scale] if hasattr(rep_sd[k],
                                                    'scale') else rep_sd[k]
                    for k in keys[m * partition_size:(m + 1) * partition_size]
                    if transformer_name in k
                }),
                f'{config.save_mp_checkpoint_path}/tp_{rank:0>2d}_{m:0>2d}.pt')

    return replaced_module


def revert_transformer_layer(orig_layer_impl, model, config, preln=False):
    """ Revert DeepSpeed's transformer layer back to original bert-style transformer layer
    Arguments:
        orig_layer_impl (torch.nn.Module): the original transformer layer implementation that was replaced,
            e.g., transformers.modeling_bert.BertLayer.
        model (torch.nn.Module): user's nn.module representing their model
        config (dict): model config containing hidden size, attention heads, etc.
    Returns:
        Updated nn.module with original bert-style transformer layers
    """
    def replace_fn(child, _replace_policy, layer_id):
        #from turing.nvidia_modelingpreln import BertLayer
        orig_module = orig_layer_impl(config)

        # copy relevant state from child -> original module
        qkvw = child.attn_qkvw.data
        qkvb = child.attn_qkvb.data

        qw, kw, vw = torch.chunk(qkvw, 3, axis=0)
        qb, kb, vb = torch.chunk(qkvb, 3, axis=0)

        orig_module.attention.self.query.weight.data = qw
        orig_module.attention.self.query.bias.data = qb
        orig_module.attention.self.key.weight.data = kw
        orig_module.attention.self.key.bias.data = kb
        orig_module.attention.self.value.weight.data = vw
        orig_module.attention.self.value.bias.data = vb

        orig_module.attention.output.dense.weight.data = child.attn_ow.data
        orig_module.attention.output.dense.bias.data = child.attn_ob.data

        attn_ln_w = child.attn_nw.data
        attn_ln_b = child.attn_nb.data
        if preln:
            orig_module.PostAttentionLayerNorm.weight.data = attn_ln_w
            orig_module.PostAttentionLayerNorm.bias.data = attn_ln_b
        else:
            orig_module.attention.output.LayerNorm.weight.data = attn_ln_w
            orig_module.attention.output.LayerNorm.bias.data = attn_ln_b

        inter_ff_w = child.inter_w.data
        inter_ff_b = child.inter_b.data
        if preln:
            orig_module.intermediate.dense_act.weight.data = inter_ff_w
            orig_module.intermediate.dense_act.bias.data = inter_ff_b
        else:
            orig_module.intermediate.dense.weight.data = inter_ff_w
            orig_module.intermediate.dense.bias.data = inter_ff_b

        orig_module.output.dense.weight.data = child.output_w.data
        orig_module.output.dense.bias.data = child.output_b.data

        transformer_ln_w = child.norm_w.data
        transformer_ln_b = child.norm_b.data
        if preln:
            orig_module.PreAttentionLayerNorm.weight.data = transformer_ln_w
            orig_module.PreAttentionLayerNorm.bias.data = transformer_ln_b
        else:
            orig_module.output.LayerNorm.weight.data = transformer_ln_w
            orig_module.output.LayerNorm.bias.data = transformer_ln_b
        return orig_module

    return replace_module(model=model,
                          orig_class=deepspeed.DeepSpeedTransformerLayer,
                          replace_fn=replace_fn,
                          _replace_policy=None)


def replace_module(model, orig_class, replace_fn, _replace_policy):
    """ Scan the model for instances of ``orig_clas:`` to replace using ``replace_fn``.
    Arguments:
        model (torch.nn.Module): the model to augment
        orig_class (torch.nn.Module): the module to search for
        replace_fn (method): a method to convert instances of ``orig_class`` to the
                             desired type and return a new instance.
    Returns:
        A modified ``model``.
    """
    policy = {}
    if orig_class is not None:
        policy.update({orig_class: (replace_fn, _replace_policy)})
    else:
        for plcy in replace_policies:
            # instantiate a throw-away policy in order to populate the _orig_layer_class
            _ = plcy(None)
            if isinstance(plcy._orig_layer_class, list):
                for orig_layer_class in plcy._orig_layer_class:
                    policy.update({orig_layer_class: (replace_fn, plcy)})
            elif plcy._orig_layer_class is not None:
                policy.update({plcy._orig_layer_class: (replace_fn, plcy)})
    assert len(policy.items()) > 0,\
        "No default policy found! Please specify your policy injection_policy (like {BertLayer:HFBEertLayerPolicy})." +\
        "You can find some samples here: https://github.com/microsoft/DeepSpeed/blob/master/deepspeed/module_inject/replace_policy.py"

    replaced_module, _ = _replace_module(model, policy)
    return replaced_module


from ..pipe import PipelineModule


def _replace_module(model, policies, layer_id=0):
    """ Traverse model's children recursively and apply any transformations in ``policies``.
    Arguments:
        model (torch.nn.Module): model to augment
        policies (dict): Mapping of source class to replacement function.
    Returns:
        Modified ``model``.
    """
    for name, child in model.named_children():
        if child.__class__ in policies:
            replaced_module = policies[child.__class__][0](child,
                                                           policies[child.__class__][-1],
                                                           layer_id)
            setattr(model, name, replaced_module)
            if isinstance(model, PipelineModule):
                assert hasattr(model, 'forward_funcs'),\
                    "we require pipe-module to have the list of fwd_functions"
                model.forward_funcs[model.fwd_map[name]] = replaced_module
            layer_id += 1
        else:
            _, layer_id = _replace_module(child, policies, layer_id=layer_id)

    return model, layer_id<|MERGE_RESOLUTION|>--- conflicted
+++ resolved
@@ -139,13 +139,8 @@
 
 
 class GroupQuantizer:
-<<<<<<< HEAD
-    def __init__(self, q_int8=True, num_bits=8, num_groups=32):
-        self.num_groups = num_groups
-=======
     def __init__(self, q_int8=True, group_size=1, num_bits=8):
         self.group_size = group_size
->>>>>>> 384f17b0
         self.num_bits = num_bits
         self.q_int8 = q_int8
 
@@ -311,43 +306,9 @@
 
 def replace_transformer_layer(orig_layer_impl,
                               model,
-<<<<<<< HEAD
-                              policy=None,
-                              micro_batch_size=-1,
-                              config=None,
-                              seed=-1,
-                              hidden_size=-1,
-                              num_attention_heads=-1,
-                              mp_size=1,
-                              training_mp_size=1,
-                              mp_group=None,
-                              ep_group=None,
-                              expert_mp_group=None,
-                              fp16=True,
-                              local_rank=-1,
-                              stochastic_mode=True,
-                              training=True,
-                              quantize=False,
-                              quantization_bits=8,
-                              num_groups=256,
-                              quantize_settings=None,
-                              triangular_masking=False,
-                              return_tuple=True,
-                              replace_with_kernel_inject=False,
-                              linear_layer_setting=None,
-                              moe=False,
-                              moe_experts=1,
-                              moe_type='standard',
-                              checkpoint_dict=None,
-                              save_mp_checkpoint_path=None,
-                              base_dir="",
-                              enable_cuda_graph=False,
-                              max_out_tokens=1024):
-=======
                               checkpoint_dict,
                               config,
                               model_config):
->>>>>>> 384f17b0
     """ Replace bert-style transformer layers with DeepSpeed's transformer layer
     Arguments:
         orig_layer_impl (torch.nn.Module): the original transformer layer implementation to look for,
@@ -443,8 +404,7 @@
         #expert_mp_replace = ReplaceWithTensorSlicing(mp_group=expert_mp_group)
 
         quantizer = GroupQuantizer(q_int8=quantize,
-                                   num_bits=quantization_bits,
-                                   num_groups=num_groups)
+                                   num_bits=config.quant.weight.num_bits,)
         if inference:
             scale_attn_by_inverse_layer_idx = config.scale_attn_by_inverse_layer_idx if hasattr(
                 config,
@@ -485,17 +445,11 @@
                                 'layernorm_epsilon') else 1.0e-12),
                     fp16=fp16,
                     pre_layer_norm=policy.pre_attn_norm,
-<<<<<<< HEAD
-                    mp_size=mp_size,
-                    quantize=quantize,
-                    quantization_bits=quantization_bits,
-                    return_tuple=(return_tuple or (policy_cls is HFBertLayerPolicy)),
-=======
                     mp_size=config.tensor_parallel.tp_size,
                     q_int8=quantize,
+                    quantization_bits=config.quant.weight.num_bits,
                     return_tuple=(config.return_tuple
                                   or (policy_cls is HFBertLayerPolicy)),
->>>>>>> 384f17b0
                     triangular_masking=(policy_cls is not HFBertLayerPolicy),
                     local_attention=((model_config.attention_layers[layer_id] == "local")
                                      if hasattr(model_config,
@@ -961,7 +915,7 @@
                                      _replace_policy=config.injection_policy_tuple)
 
     quantizer = GroupQuantizer(q_int8=quantize,
-                               num_bits=quantization_bits,
+                               num_bits=config.quant.weight.num_bits,
                                num_groups=num_groups)
     world_size = dist.get_world_size() if dist.is_initialized() else 1
     rank = dist.get_rank() if dist.is_initialized() else 0
