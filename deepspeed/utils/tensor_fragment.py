"""
Copyright 2022 The Microsoft DeepSpeed Team
"""

import torch
from dataclasses import dataclass
from deepspeed import comm as dist


@dataclass
class fragment_address:
    numel: int
    start: int


@dataclass
class tensor_fragment:
    lp_fragment: torch.Tensor
    # lp_grad_fragment: torch.Tensor
    lp_fragment_address: fragment_address
    hp_fragment: torch.Tensor
    hp_fragment_address: fragment_address
    optim_fragment: {}
    gradient_dict: {}
    offload_gradient_dict: {}
    use_offload: bool
    param_group_index: int

    def update_hp(self):
        self.hp_fragment.data.copy_(self.lp_fragment.data)

    def update_lp(self):
        self.lp_fragment.data.copy_(self.hp_fragment.data)

    def get_optim_state_fragment(self, key):
        if key in self.optim_fragment:
            return self.optim_fragment[key]
        else:
            raise ValueError(f'{key} not found in optimizer state fragment')

    def get_hp_fragment_address(self):
        return self.hp_fragment_address

    def get_optim_state_keys(self):
        return list(self.optim_fragment.keys())


def get_full_hp_param(self, optim_state_key=None):
    reduce_buffer = torch.zeros_like(self, dtype=torch.float32).flatten()
    if self._hp_mapping is not None:
        lp_frag_address = self._hp_mapping.lp_fragment_address
        reduce_fragment = torch.narrow(reduce_buffer,
                                       0,
                                       lp_frag_address.start,
                                       lp_frag_address.numel)
        if optim_state_key is None:
            hp_fragment = self._hp_mapping.hp_fragment
        else:
            hp_fragment = self._hp_mapping.get_optim_state_fragment(optim_state_key)

        reduce_fragment.data.copy_(hp_fragment.data)
    dist.all_reduce(reduce_buffer, group=self._dp_group)
    return reduce_buffer.reshape_as(self)


def safe_get_full_fp32_param(param):
    if hasattr(param, '_hp_mapping'):
        return param.get_full_hp_param()
    return None


def safe_get_full_optimizer_state(param, optim_state_key):
    if hasattr(param, '_hp_mapping'):
        return param.get_full_hp_param(optim_state_key)
    return None


def get_full_hp_grad(self):
    reduce_buffer = torch.zeros_like(self, dtype=torch.float32).flatten()
    if self._hp_mapping is not None:
        lp_frag_address = self._hp_mapping.lp_fragment_address
        reduce_fragment = torch.narrow(reduce_buffer,
                                       0,
                                       lp_frag_address.start,
                                       lp_frag_address.numel)

        hp_frag_address = self._hp_mapping.hp_fragment_address
        hp_mapping = self._hp_mapping
        # lp_grad_fragment = torch.narrow(hp_mapping.gradient_dict[hp_mapping.param_group_index],
        #                                 0,
        #                                hp_frag_address.start,
        #                                hp_frag_address.numel)
<<<<<<< HEAD

        if hp_mapping.use_offload:
            gradient_dict = hp_mapping.offload_gradient_dict
        else:
            gradient_dict = hp_mapping.gradient_dict

        lp_grad_fragment = gradient_dict[hp_mapping.param_group_index][
=======
        if hp_mapping.param_group_index not in hp_mapping.gradient_dict or hp_mapping.gradient_dict[hp_mapping.param_group_index] is None:
           raise ValueError("Gradients are only available immediately after backward and before engine step")
        lp_grad_fragment = hp_mapping.gradient_dict[hp_mapping.param_group_index][
>>>>>>> 026ff96d
            self._index_in_param_group]
        hp_grad_fragment = lp_grad_fragment.to(torch.float32).flatten()
        reduce_fragment.data.copy_(hp_grad_fragment.data)
    dist.all_reduce(reduce_buffer, group=self._dp_group)
    return reduce_buffer.reshape_as(self)


# TODO: Figure out the correct return dtype
def safe_get_full_grad(param):
    if param.grad is not None:
        return param.grad
    if hasattr(param, '_hp_mapping'):
        return param.get_full_hp_grad()
    return None


def get_hp_fragment_mapping(lp_param,
                            lp_start,
                            flat_hp_partition,
                            gradient_dict,
                            offload_gradient_dict,
                            use_offload,
                            param_group_index,
                            partition_start,
                            partition_size,
                            optimizer_state_dict):
    lp_end = lp_param.numel() + lp_start
    hp_start = partition_start
    hp_end = partition_start + partition_size

    fragment_start = max(lp_start, hp_start)
    fragment_end = min(lp_end, hp_end)
    #            print(
    #                f'{self.dp_rank=} {lp_start=} {lp_end-lp_start=} {hp_start=} {hp_end-hp_start=} {fragment_start=} {fragment_end-fragment_start=}'
    #            )
    assert fragment_start < fragment_end, \
        f'fragment start {fragment_start} should be < fragment_end {fragment_end}'

    fragment_numel = fragment_end - fragment_start
    hp_frag_address = fragment_address(start=fragment_start - hp_start,
                                       numel=fragment_numel)
    hp_fragment_tensor = flat_hp_partition.narrow(0,
                                                  hp_frag_address.start,
                                                  hp_frag_address.numel)
    optim_fragment = {
        key: value.narrow(0,
                          hp_frag_address.start,
                          hp_frag_address.numel)
        for key,
        value in optimizer_state_dict.items()
        if torch.is_tensor(value) and value.shape == flat_hp_partition.shape
    }

    lp_frag_address = fragment_address(start=fragment_start - lp_start,
                                       numel=fragment_numel)
    lp_fragment_tensor = lp_param.flatten().narrow(0,
                                                   lp_frag_address.start,
                                                   lp_frag_address.numel)

    return tensor_fragment(lp_fragment=lp_fragment_tensor,
                           lp_fragment_address=lp_frag_address,
                           hp_fragment=hp_fragment_tensor,
                           hp_fragment_address=hp_frag_address,
                           optim_fragment=optim_fragment,
                           gradient_dict=gradient_dict,
                           offload_gradient_dict=offload_gradient_dict,
                           use_offload=use_offload,
                           param_group_index=param_group_index)


'''
Logic for lp_param to hp_param mapping

lp      lp0 lp1 lp2         lp3  lp4            <-------  indices/names
lp      [  ][  ][          ][   ][         ]    <-------- tensors
flat_lp [                                  ]     <-------- flat lp params
flat_hp            [                 ]   <------------------ flat hp partition on current rank
full_hp [                                        ] <------- full flat hp params


lp2
 full numel = 16
 lp_frag
   numel = 12
   frag_start = 3
   frag_end  = 15
 hp_frag
    numel = 12
    frag_start = 0
    frag_end = 11

 hp_frag.copy_(lp_frag)


lp3:
  full numel = 4
  lp_frag
     numel = 4
     start = 0
     end = 3
  hp_frag
     numel = 4
     start = 12
     end = 15


lp4:
   full numel = 12
   lp_frag
     numel = 4
     start = 0
     end = 3
  hp_frag
     numel = 4
     start = 16
     end = 19



Visual depiction of above
lp              {         }
flat_lp [                                ]
flat_hp            (                 )


flat_lp [       {  (      }          )   ]
                lx  hx   ly          hy
                    ly-hx


lp                             {       }
flat_lp [                                ]
flat_hp            (                 )


flat_lp [          (            {     ) }  ]
                   hx           lx   hy ly
                                   hy-lx

lp                        {   }
flat_lp [                                ]
flat_hp            (                 )


flat_lp [          (       {   }      )   ]
                   hx      lx  ly    hy
                             ly-lx

lp -> (lx, hy)
flat_hp -> (hx, hy)
'''<|MERGE_RESOLUTION|>--- conflicted
+++ resolved
@@ -90,20 +90,16 @@
         #                                 0,
         #                                hp_frag_address.start,
         #                                hp_frag_address.numel)
-<<<<<<< HEAD
 
         if hp_mapping.use_offload:
             gradient_dict = hp_mapping.offload_gradient_dict
         else:
             gradient_dict = hp_mapping.gradient_dict
 
-        lp_grad_fragment = gradient_dict[hp_mapping.param_group_index][
-=======
-        if hp_mapping.param_group_index not in hp_mapping.gradient_dict or hp_mapping.gradient_dict[hp_mapping.param_group_index] is None:
+        if hp_mapping.param_group_index not in gradient_dict or gradient_dict[hp_mapping.param_group_index] is None:
            raise ValueError("Gradients are only available immediately after backward and before engine step")
-        lp_grad_fragment = hp_mapping.gradient_dict[hp_mapping.param_group_index][
->>>>>>> 026ff96d
-            self._index_in_param_group]
+           
+        lp_grad_fragment = gradient_dict[hp_mapping.param_group_index][self._index_in_param_group]       
         hp_grad_fragment = lp_grad_fragment.to(torch.float32).flatten()
         reduce_fragment.data.copy_(hp_grad_fragment.data)
     dist.all_reduce(reduce_buffer, group=self._dp_group)
