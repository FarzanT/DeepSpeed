--- conflicted
+++ resolved
@@ -34,34 +34,7 @@
     inference_ep_group = None
     expert_mp_group = None
 
-<<<<<<< HEAD
     def __init__(self, model, config):
-=======
-    def __init__(self,
-                 model,
-                 triangular_masking=True,
-                 mp_size=1,
-                 training_mp_size=1,
-                 ep_size=1,
-                 mpu=None,
-                 ep_group=None,
-                 expert_mp_group=None,
-                 checkpoint=None,
-                 dtype=None,
-                 injection_dict=None,
-                 return_tuple=True,
-                 replace_method='auto',
-                 quantization_setting=None,
-                 replace_with_kernel_inject=False,
-                 moe=False,
-                 moe_experts=1,
-                 moe_type='standard',
-                 config=None,
-                 enable_cuda_graph=False,
-                 save_mp_checkpoint_path=None,
-                 base_dir="",
-                 max_out_tokens=1024):
->>>>>>> 39bdc141
         """
         Args:
             model: torch.nn.Module
@@ -135,7 +108,6 @@
             for client_module, injection_policy in self.injection_dict.items():
                 self._apply_injection_policy(
                     client_module,
-<<<<<<< HEAD
                     config.injection_policy,
                     config.return_tuple,
                     config.replace_with_kernel_inject,
@@ -146,7 +118,8 @@
                     config.checkpoint if config.replace_with_kernel_inject else None,
                     save_mp_checkpoint_path=config.checkpoint_config.
                     save_mp_checkpoint_path,
-                    base_dir=config.checkpoint_config.base_dir)
+                    base_dir=config.checkpoint_config.base_dir,
+                    max_out_tokens=max_out_tokens)
         elif self.replace_method == 'auto':
             self._apply_injection_policy(
                 return_tuple=config.return_tuple,
@@ -158,32 +131,8 @@
                 checkpoint_dir=config.checkpoint
                 if config.replace_with_kernel_inject else None,
                 save_mp_checkpoint_path=config.checkpoint_config.save_mp_checkpoint_path,
-                base_dir=config.checkpoint_config.base_dir)
-=======
-                    injection_policy,
-                    return_tuple,
-                    replace_with_kernel_inject,
-                    moe,
-                    moe_experts,
-                    moe_type,
-                    training_mp_size,
-                    self.checkpoint if replace_with_kernel_inject else None,
-                    save_mp_checkpoint_path=save_mp_checkpoint_path,
-                    base_dir=base_dir,
-                    max_out_tokens=max_out_tokens)
-        elif replace_method == 'auto':
-            self._apply_injection_policy(
-                return_tuple=return_tuple,
-                replace_with_kernel_inject=replace_with_kernel_inject,
-                moe=moe,
-                moe_experts=moe_experts,
-                moe_type=moe_type,
-                training_mp_size=training_mp_size,
-                checkpoint_dir=self.checkpoint if replace_with_kernel_inject else None,
-                save_mp_checkpoint_path=save_mp_checkpoint_path,
-                base_dir=base_dir,
+                base_dir=config.checkpoint_config.base_dir,                 
                 max_out_tokens=max_out_tokens)
->>>>>>> 39bdc141
 
         device = torch.cuda.current_device()
         self.module.to(device)
