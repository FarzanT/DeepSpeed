"""
Copyright 2019 The Microsoft DeepSpeed Team
"""

import os
import re
import stat
import torch
import hashlib
from collections import defaultdict, OrderedDict
from shutil import copyfile

from torch.nn.modules import Module
from torch.nn.parameter import Parameter
from torch.optim import Optimizer
from torch.optim.lr_scheduler import _LRScheduler

from typing import Callable, Dict, Union, Iterable

import deepspeed

from deepspeed.runtime.utils import see_memory_usage, DummyOptim
from deepspeed.runtime.zero.stage_1_and_2 import DeepSpeedZeroOptimizer
from deepspeed.runtime.zero.partition_parameters import ZeroParamStatus
from deepspeed.runtime.zero.utils import is_zero_supported_optimizer, ZeRORuntimeException
from deepspeed.runtime.zero.parameter_offload import DeepSpeedZeRoOffload

from deepspeed.runtime.fp16.fused_optimizer import FP16_Optimizer
from deepspeed.runtime.fp16.unfused_optimizer import FP16_UnfusedOptimizer
from deepspeed.runtime.bf16_optimizer import BF16_Optimizer

from deepspeed.runtime.config import DeepSpeedConfig, DEEPSPEED_OPTIMIZERS, \
    ADAGRAD_OPTIMIZER, ADAM_OPTIMIZER, ADAMW_OPTIMIZER, LAMB_OPTIMIZER, ONEBIT_ADAM_OPTIMIZER, ONEBIT_LAMB_OPTIMIZER, \
    TORCH_ADAM_PARAM, ADAM_W_MODE, ADAM_W_MODE_DEFAULT, ZERO_ONE_ADAM_OPTIMIZER

from deepspeed.runtime.dataloader import DeepSpeedDataLoader
from deepspeed.runtime.constants import \
    ROUTE_TRAIN, ROUTE_PREDICT, ROUTE_EVAL, \
    PLD_THETA, PLD_GAMMA, BFLOAT16, FP16
from deepspeed.runtime.zero.config import ZeroStageEnum
from deepspeed.compression import compression_scheduler
from deepspeed.compression.constants import \
    WEIGHT_QUANTIZE_IN_FORWARD_ENABLED, \
    WEIGHT_QUANTIZATION, SHARED_PARAMETERS, \
    WEIGHT_QUANTIZE_ENABLED, \
    WEIGHT_QUANTIZE_GROUPS, \
    WEIGHT_QUANTIZE_FP16_MIXED_QUANTIZE, \
    WEIGHT_QUANTIZE_CHANGE_RATIO, \
    WEIGHT_QUANTIZE_TYPE, \
    WEIGHT_QUANTIZE_ROUNDING, \
    WEIGHT_QUANTIZE_VERBOSE, \
    WEIGHT_QUANTIZE_KERNEL
from deepspeed.checkpoint.constants import OPTIMIZER_STATE_DICT
from deepspeed.runtime.sparse_tensor import SparseTensor

from deepspeed.runtime import lr_schedules
from deepspeed.utils import groups
from deepspeed.utils import logger, log_dist, instrument_w_nvtx
from deepspeed.utils.timer import ThroughputTimer, SynchronizedWallClockTimer
from deepspeed.utils.debug import debug_extract_module_and_param_names
from deepspeed.monitor.monitor import MonitorMaster
from deepspeed.runtime.progressive_layer_drop import ProgressiveLayerDrop
from deepspeed.runtime.utils import clip_grad_norm_
from deepspeed.runtime.eigenvalue import Eigenvalue
from deepspeed.runtime.data_pipeline.curriculum_scheduler import CurriculumScheduler
from deepspeed.runtime.checkpoint_engine.torch_checkpoint_engine import TorchCheckpointEngine

from .pipe.module import PipelineModule
from .utils import ensure_directory_exists, get_ma_status
from ..ops.op_builder import UtilsBuilder
from ..ops.adam import FusedAdam
from ..moe.sharded_moe import TopKGate, MOELayer
from ..moe.layer import MoE
from ..moe.utils import is_moe_param
from ..git_version_info import version

from deepspeed.profiling.flops_profiler.profiler import FlopsProfiler
from deepspeed.utils.logging import print_json_dist

<<<<<<< HEAD
import threading
import time
import copy
=======
# Set to torch's distributed package or deepspeed.comm based inside DeepSpeedEngine init
dist = None

>>>>>>> 66205a12
MEMORY_OPT_ALLREDUCE_SIZE = 500000000

DeepSpeedOptimizerCallable = \
    Callable[[Union[Iterable[Parameter], Dict[str, Iterable]]], Optimizer]
DeepSpeedSchedulerCallable = Callable[[Optimizer], _LRScheduler]

try:
    import apex
    from apex import amp
    APEX_INSTALLED = True
except ImportError:
    # Fail silently so we don't spam logs unnecessarily if user isn't using amp
    APEX_INSTALLED = False
    pass


def split_half_float_double_sparse(tensors):
    supported_types = [
        "torch.cuda.HalfTensor",
        "torch.cuda.FloatTensor",
        "torch.cuda.DoubleTensor",
        "torch.cuda.BFloat16Tensor",
        SparseTensor.type()
    ]

    for t in tensors:
        assert t.type() in supported_types, f"attempting to reduce an unsupported grad type: {t.type()}"

    buckets = []
    for i, dtype in enumerate(supported_types):
        bucket = [t for t in tensors if t.type() == dtype]
        if bucket:
            buckets.append((dtype, bucket))
    return buckets


def print_configuration(args, name):
    logger.info("{}:".format(name))
    for arg in sorted(vars(args)):
        dots = "." * (29 - len(arg))
        logger.info("  {} {} {}".format(arg, dots, getattr(args, arg)))


FORWARD_MICRO_TIMER = 'forward_microstep'
FORWARD_GLOBAL_TIMER = 'forward'
BACKWARD_MICRO_TIMER = 'backward_microstep'
BACKWARD_GLOBAL_TIMER = 'backward'
BACKWARD_INNER_MICRO_TIMER = 'backward_inner_microstep'
BACKWARD_INNER_GLOBAL_TIMER = 'backward_inner'
BACKWARD_REDUCE_MICRO_TIMER = 'backward_allreduce_microstep'
BACKWARD_REDUCE_GLOBAL_TIMER = 'backward_allreduce'
STEP_MICRO_TIMER = 'step_microstep'
STEP_GLOBAL_TIMER = 'step'


class EngineTimers(object):
    r"""Wallclock timers for DeepSpeedEngine"""
    def __init__(self, enable_micro_timers, enable_global_timers):
        self.forward_timers = []
        self.backward_timers = []
        self.backward_inner_timers = []
        self.backward_reduce_timers = []
        self.step_timers = []
        self.global_timers = []
        self.micro_timers = []

        if enable_micro_timers:
            self.forward_timers += [FORWARD_MICRO_TIMER]
            self.backward_timers += [BACKWARD_MICRO_TIMER]
            self.backward_inner_timers += [BACKWARD_INNER_MICRO_TIMER]
            self.backward_reduce_timers += [BACKWARD_REDUCE_MICRO_TIMER]
            self.step_timers += [STEP_MICRO_TIMER]
            self.micro_timers += [
                FORWARD_MICRO_TIMER,
                BACKWARD_MICRO_TIMER,
                BACKWARD_INNER_MICRO_TIMER,
                BACKWARD_REDUCE_MICRO_TIMER,
                STEP_MICRO_TIMER
            ]

        if enable_global_timers:
            self.forward_timers += [FORWARD_GLOBAL_TIMER]
            self.backward_timers += [BACKWARD_GLOBAL_TIMER]
            self.backward_inner_timers += [BACKWARD_INNER_GLOBAL_TIMER]
            self.backward_reduce_timers += [BACKWARD_REDUCE_GLOBAL_TIMER]
            self.step_timers += [STEP_GLOBAL_TIMER]
            self.global_timers += [
                FORWARD_GLOBAL_TIMER,
                BACKWARD_GLOBAL_TIMER,
                BACKWARD_INNER_GLOBAL_TIMER,
                BACKWARD_REDUCE_GLOBAL_TIMER,
                STEP_GLOBAL_TIMER
            ]


class DeepSpeedEngine(Module):
    r"""DeepSpeed engine for training."""
    def __init__(
        self,
        args,
        model,
        optimizer=None,
        model_parameters=None,
        training_data=None,
        lr_scheduler=None,
        mpu=None,
        dist_init_required=None,
        collate_fn=None,
        config=None,
        config_params=None,
        dont_change_device=False,
    ):
        super(DeepSpeedEngine, self).__init__()
        self.dont_change_device = dont_change_device
        self.client_optimizer = optimizer
        self.client_model_parameters = model_parameters
        self.client_lr_scheduler = lr_scheduler
        self.training_data = training_data
        self.collate_fn = collate_fn
        self.mpu = mpu
        self.data_parallel_group = None
        self.global_steps = 0
        self.global_samples = 0
        self.micro_steps = 0
        self.skipped_steps = 0
        self.gradient_average = True
        self.warn_unscaled_loss = True
        self.config = config
        self.loaded_checkpoint_mp_world_size = None
        self.loaded_checkpoint_dp_world_size = None
        self.enable_backward_allreduce = True
        self.progressive_layer_drop = None
        self.eigenvalue = None
        self.block_eigenvalue = None
        self.gas_boundary_ctr = 0
        self.dist_backend = "nccl"
        self.has_moe_layers = False
        self.num_experts = []
        self.gate_modules = []
        self.moe_layers = []
        self._step_applied = False
        self._global_grad_norm = None
        self.use_ds_comm = False  # False --> Use torch.dist, True --> Use ds.comm backend.

        self.checkpoint_engine = None

        global dist
        from deepspeed import comm as dist
        self._is_gradient_accumulation_boundary = None
        self.scale_wrt_gas = None

        # for debug purposes - can then debug print: debug_get_module_name(module)
        debug_extract_module_and_param_names(model)

        # needed for zero_to_fp32 weights reconstruction to remap nameless data to state_dict
        self.param_names = {param: name for name, param in model.named_parameters()}

        # Set config using config_params for backwards compat
        if self.config is None and config_params is not None:
            self.config = config_params

        from deepspeed.comm import supported_torch_version
        # This supported_torch_version check is for torch1.2 compatibility only
        if supported_torch_version:
            dist.init_distributed(dist_backend=self.dist_backend,
                                  dist_init_required=dist_init_required)
        else:
            if dist_init_required is None:
                dist_init_required = not dist.is_initialized()

            if dist_init_required is False:
                assert (
                    dist.is_initialized() is True
                ), "Torch distributed not initialized. Please set dist_init_required to True or initialize before calling deepspeed.initialize()"
            else:
                if not dist.is_initialized():
                    dist.init_process_group(backend=self.dist_backend)

        self._do_args_sanity_check(args)
        self._configure_with_arguments(args, mpu)
        self._do_sanity_check()
        see_memory_usage(f"DeepSpeed Engine: After args sanity test",
                         force=self.memory_breakdown())
        if mpu is not None:
            if self.elasticity_enabled():
                if not self.is_elastic_model_parallel_supported():
                    assert not self.elasticity_enabled(), (
                        "Elasticity is not currently supported" " with model parallelism."
                    )

        self._set_distributed_vars(args)

        dist.configure(self._config)

        self.monitor = MonitorMaster(self._config.monitor_config)

        see_memory_usage(
            f"DeepSpeed Engine: Before configure distributed model",
            force=self.memory_breakdown(),
        )

        self.pipeline_parallelism = isinstance(model, PipelineModule)

        # Configure distributed model
        self._configure_distributed_model(model)

        self._get_model_parameters()

        see_memory_usage(f"DeepSpeed Engine: After configure distributed model")

        # Configure wall clock timers
        self.timers = SynchronizedWallClockTimer()
        # Throughput timer
        self.tput_timer = ThroughputTimer(
            batch_size=self.train_micro_batch_size_per_gpu(),
            num_workers=self.dp_world_size,
            steps_per_output=self.steps_per_print(),
            monitor_memory=False,
        )

        if dist.get_rank() == 0:
            logger.info(
                f"DeepSpeed Flops Profiler Enabled: {self.flops_profiler_enabled()}")

        if self.flops_profiler_enabled():
            self.flops_profiler = FlopsProfiler(self.module, self)

        if training_data:
            self.training_dataloader = self.deepspeed_io(training_data)
        else:
            self.training_dataloader = None

        # Configure optimizer and scheduler
        self.optimizer = None
        self.basic_optimizer = None
        self.lr_scheduler = None
        if model_parameters or optimizer:
            self._configure_optimizer(optimizer, model_parameters)
            self._configure_lr_scheduler(lr_scheduler)
            self._report_progress(0)
        elif self.zero_optimization():
            # no optim selected but zero is enabled
            self.optimizer = self._configure_zero_optimizer(optimizer=None)
        elif self.bfloat16_enabled():
            self.optimizer = self._configure_bf16_optimizer(optimizer=None)

        self._get_model_parameters()

        # Bookkeeping for sparse support
        self.sparse_tensor_module_names = set()
        # if self.sparse_gradients_enabled():
        for name, module in self.module.named_modules():
            if isinstance(module,
                          (torch.nn.Embedding,
                           torch.nn.EmbeddingBag)) and self.sparse_gradients_enabled():
                self.sparse_tensor_module_names.add(name + ".weight")
                logger.info(
                    "Will convert {} to sparse tensor during training".format(name))

        self.save_non_zero_checkpoint = False
        self.save_zero_checkpoint = False
        if not isinstance(self.optimizer, DeepSpeedZeRoOffload):
            self._configure_checkpointing(dist_init_required)

        if self.eigenvalue_enabled():
            self.eigenvalue = self._configure_eigenvalue()

        if self.pld_enabled():
            self.progressive_layer_drop = self._configure_progressive_layer_drop()

        if self.curriculum_enabled():
            self.curriculum_scheduler = self._configure_curriculum_scheduler()

        # Engine timers

        self.engine_timers = EngineTimers(
            enable_micro_timers=self.wall_clock_breakdown(),
            enable_global_timers=self.wall_clock_breakdown()
            or self.flops_profiler_enabled())

        if self.global_rank == 0:
            self._config.print("DeepSpeedEngine configuration")
            if self.dump_state():
                print_configuration(self, "DeepSpeedEngine")

        # Load pre-installed or JIT compile (un)flatten ops
        util_ops = UtilsBuilder().load()
        self.flatten = util_ops.flatten
        self.unflatten = util_ops.unflatten

        self.checkpoint_module_cpu_stage = None
        self.checkpoint_optimizer_cpu_stage = None
        self.checkpoint_cpu_thread_save_nonzero = None
        self.checkpoint_cpu_thread_save_zero = None
        self.enable_two_level_checkpoint = self._config.elastic_training_params["elastic_training_two_level_checkpoint"]
        self.elastic_checkpoint_tag = 0
        self.elastic_checkpoint_tags = ['tag1','tag2']
        self.elastic_last_checkpoint_step = 0
        self.enable_elastic_training_save = self._config.elastic_training_params["elastic_training_auto_checkpoint"]
        self.elastic_megatron_save = True
        self.elastic_save_dir = "./elastic_checkpoint_dir"
        self.elastic_training_checkpoint_step = 10

        print("Elastic training auto checkpoint:",self.enable_elastic_training_save)

        self.checkpoint_frequency = None

        checkpoint_overhead = self.get_checkpoint_overhead("./temp_elastic_checkpoint")

        if self.enable_elastic_training_save:
            # self.load_checkpoint(self.elastic_save_dir)
            self.elastic_last_checkpoint_step = self.global_steps

            # Configure current elastic tag
            latest_path = os.path.join(self.elastic_save_dir, "latest")
            if os.path.isfile(latest_path):
                with open(latest_path, "r") as fd:
                    tag = fd.read().strip()

                    if tag in self.elastic_checkpoint_tags:
                        self.elastic_checkpoint_tag = self.elastic_checkpoint_tags.index(tag) 
                        
        print("checkpoint_overhead:",checkpoint_overhead)
        
        if self.enable_elastic_training_save:
            assert self.wall_clock_breakdown(), "Please Enable Wall Clock"

    def destroy(self):
        if self.optimizer is not None and hasattr(self.optimizer, 'destroy'):
            self.optimizer.destroy()

    def _get_model_parameters(self):
        if self.autotuning_profile_model_info():
            self.autotuning_model_info = {}
            num_params = 0
            trainable_num_params = 0

            for p in self.module.parameters():
                # since user code might call deepspeed.zero.Init() before deepspeed.initialize(), need to check the attrbuite to check if the parameter is partitioned in zero 3 already or not
                n = 0
                if hasattr(p, "ds_tensor"):  # if the parameter is partitioned in zero 3
                    n += p.ds_numel
                else:  # if the parameter is not partitioned in zero 3 yet
                    n += p.numel()
                num_params += n
                if p.requires_grad:
                    trainable_num_params += n
            if self.global_rank == 0:
                self.autotuning_model_info[
                    "num_params"] = num_params * self.mp_world_size
                self.autotuning_model_info[
                    "trainable_num_params"] = trainable_num_params * self.mp_world_size

            logger.info(f"model parameter = {num_params}")

    def get_batch_info(self):
        """Get all training batch related settings.
        Returns:
            train_batch_size (int): The effective training batch size. This is the amount of data
                samples that leads to one step of model update.
            train_micro_batch_size_per_gpu (int): Batch size to be processed by one GPU in one
                step (without gradient accumulation).
            gradient_accumulation_steps (int): Number of training steps to accumulate gradients
                before averaging and applying them.
        """
        return (
            self.train_batch_size,
            self.train_micro_batch_size_per_gpu,
            self.gradient_accumulation_steps,
        )

    def set_train_batch_size(self, train_batch_size):
        """Adjust the global batch size by increasing or decreasing the number of
        micro-batches (i.e., gradient accumulation steps). The size of each micro-batch
        (i.e., ``train_micro_batch_size_per_gpu``) is not changed.
        Args:
            train_batch_size (int): The new global batch size for training.
        Raises:
            ValueError: if ``train_batch_size`` is not divisible by the
                configured micro-batch size and data parallelism.
        """
        if train_batch_size % (self.train_micro_batch_size_per_gpu() *
                               self.dp_world_size) != 0:
            #print(f'{train_batch_size=} {self.train_micro_batch_size_per_gpu()=} {self.dp_world_size=}')
            raise ValueError(
                f'Train batch size must be divisible by micro-batch data parallelism')
        new_gas = train_batch_size // (self.train_micro_batch_size_per_gpu() *
                                       self.dp_world_size)
        # overwrite config
        self._config.train_batch_size = train_batch_size
        self._config.gradient_accumulation_steps = new_gas

    def get_global_grad_norm(self) -> float:
        """Return the 2-norm of all gradients. If there is model parallelism,
        the norm will be global.
        The computed norm will be cached and reused until the next step() pass.
        .. note::
            In the presence of model parallelism, this is a collective call
            and acts as a barrier among ``mpu.get_model_parallel_group()``.
        Returns:
            float: norm
        """
        return self._global_grad_norm

    def __getattr__(self, name):
        """
        Pass through attributes defined in the model if they are not overridden by ds-engine.
        """

        _module = {}
        if "module" in self.__dict__:
            _module = self.__dict__['module']
        if name in dir(self):
            return getattr(self, name)
        elif name in dir(_module):
            return getattr(_module, name)
        else:
            raise AttributeError(
                f"'{type(self).__name__}' object has no attribute '{name}'")

    def checkpoint_tag_validation_enabled(self):
        return self._config.checkpoint_tag_validation_enabled

    def checkpoint_tag_validation_fail(self):
        return self._config.checkpoint_tag_validation_fail

    def elasticity_enabled(self):
        return self._config.elasticity_enabled

    def is_elastic_model_parallel_supported(self):
        if self.elasticity_enabled():
            # Add code for finding number of GPUs per node automatically
            if self._config.num_gpus_per_node % self._config.elastic_model_parallel_size == 0:
                return True
            else:
                return False

    def pld_enabled(self):
        return self._config.pld_enabled

    def pld_params(self):
        return self._config.pld_params

    def pld_theta(self):
        return self.pld_params()[PLD_THETA]

    def pld_gamma(self):
        return self.pld_params()[PLD_GAMMA]

    def eigenvalue_enabled(self):
        return self._config.eigenvalue_enabled

    def eigenvalue_verbose(self):
        return self._config.eigenvalue_verbose

    def eigenvalue_max_iter(self):
        return self._config.eigenvalue_max_iter

    def eigenvalue_tol(self):
        return self._config.eigenvalue_tol

    def eigenvalue_stability(self):
        return self._config.eigenvalue_stability

    def eigenvalue_gas_boundary_resolution(self):
        return self._config.eigenvalue_gas_boundary_resolution

    def eigenvalue_layer_name(self):
        return self._config.eigenvalue_layer_name

    def eigenvalue_layer_num(self):
        return self._config.eigenvalue_layer_num

    def curriculum_enabled(self):
        return self._config.curriculum_enabled

    def curriculum_params(self):
        return self._config.curriculum_params

<<<<<<< HEAD
    def elastic_training_checkpoint_save(self):
        return self.enable_elastic_training_save

    def tensorboard_enabled(self):
        return self._config.tensorboard_enabled

    def tensorboard_output_path(self):
        return self._config.tensorboard_output_path

    def tensorboard_job_name(self):
        return self._config.tensorboard_job_name

    def get_summary_writer(
            self,
            name="DeepSpeedJobName",
            base=os.path.join(os.path.expanduser("~"),
                              "tensorboard"),
    ):
        if self.tensorboard_output_path():
            base_dir = self.tensorboard_output_path()
            job_name = self.tensorboard_job_name()
            log_dir = os.path.join(base_dir, job_name)
        else:
            if self.tensorboard_job_name():
                name = self.tensorboard_job_name()

            # Infrastructure-specific job-id
            if "DLWS_JOB_ID" in os.environ:
                infra_job_id = os.environ["DLWS_JOB_ID"]
            elif "DLTS_JOB_ID" in os.environ:
                infra_job_id = os.environ["DLTS_JOB_ID"]
            else:
                infra_job_id = "unknown-job-id"

            summary_writer_dir_name = os.path.join(infra_job_id, "logs")
            log_dir = os.path.join(base, summary_writer_dir_name, name)

        os.makedirs(log_dir, exist_ok=True)
        try:
            # torch.utils.tensorboard will fail if `tensorboard` is not available,
            # see their docs for more details: https://pytorch.org/docs/1.8.0/tensorboard.html
            import tensorboard
        except ImportError:
            print(
                'If you want to use tensorboard logging please `pip install tensorboard`'
            )
            raise
        from torch.utils.tensorboard import SummaryWriter

        return SummaryWriter(log_dir=log_dir)

=======
>>>>>>> 66205a12
    def wall_clock_breakdown(self):
        return self._config.wall_clock_breakdown

    def flops_profiler_enabled(self):
        return self._config.flops_profiler_config.enabled or self.autotuning_enabled()

    def flops_profiler_profile_step(self):
        step = self._config.flops_profiler_config.profile_step
        if self._config.autotuning_config.enabled:
            step = self.autotuning_start_profile_step()
        return step

    def flops_profiler_module_depth(self):
        return self._config.flops_profiler_config.module_depth

    def flops_profiler_top_modules(self):
        return self._config.flops_profiler_config.top_modules

    def flops_profiler_detailed(self):
        if self._config.autotuning_config.enabled:
            return False
        return self._config.flops_profiler_config.detailed

    def flops_profiler_output_file(self):
        return self._config.flops_profiler_config.output_file

    def memory_breakdown(self):
        return self._config.memory_breakdown

    def autotuning_enabled(self):
        return self._config.autotuning_config.enabled

    def autotuning_start_profile_step(self):
        return self._config.autotuning_config.start_profile_step

    def autotuning_end_profile_step(self):
        return self._config.autotuning_config.end_profile_step

    def autotuning_metric_path(self):
        path = self._config.autotuning_config.metric_path
        if not path:
            path = os.path.join(os.getcwd(), "autotuning_metric.json")
        return path

    def autotuning_model_info_path(self):
        path = self._config.autotuning_config.model_info_path
        if not path:
            path = os.path.join(os.getcwd(), "autotuning_model_info.json")
        return path

    def autotuning_metric(self):
        return self._config.autotuning_config.metric

    def autotuning_profile_model_info(self):
        return self.autotuning_enabled(
        ) and self._config.autotuning_config.model_info and self._config.autotuning_config.model_info.get(
            "profile",
            False)

    def sparse_gradients_enabled(self):
        return self._config.sparse_gradients_enabled

    def train_batch_size(self):
        return self._config.train_batch_size

    def train_micro_batch_size_per_gpu(self):
        return self._config.train_micro_batch_size_per_gpu

    def optimizer_name(self):
        return (self.client_optimizer.__class__.__name__
                if self.client_optimizer else self._config.optimizer_name)

    def optimizer_params(self):
        return self._config.optimizer_params

    def optimizer_legacy_fusion(self):
        return self._config.optimizer_legacy_fusion

    def scheduler_name(self):
        return self._config.scheduler_name

    def scheduler_params(self):
        return self._config.scheduler_params

    def quantize_training(self):
        return (
            self._config.compression_config[WEIGHT_QUANTIZATION][SHARED_PARAMETERS]
            [WEIGHT_QUANTIZE_IN_FORWARD_ENABLED],
            self._config.compression_config[WEIGHT_QUANTIZATION][SHARED_PARAMETERS]
            [WEIGHT_QUANTIZE_ENABLED],
            self._config.compression_config[WEIGHT_QUANTIZATION][SHARED_PARAMETERS]
            [WEIGHT_QUANTIZE_GROUPS],
            self._config.compression_config[WEIGHT_QUANTIZATION][SHARED_PARAMETERS]
            [WEIGHT_QUANTIZE_FP16_MIXED_QUANTIZE],
            self._config.compression_config[WEIGHT_QUANTIZATION][SHARED_PARAMETERS]
            [WEIGHT_QUANTIZE_CHANGE_RATIO],
            self._config.compression_config[WEIGHT_QUANTIZATION][SHARED_PARAMETERS]
            [WEIGHT_QUANTIZE_TYPE],
            self._config.compression_config[WEIGHT_QUANTIZATION][SHARED_PARAMETERS]
            [WEIGHT_QUANTIZE_ROUNDING],
            self._config.compression_config[WEIGHT_QUANTIZATION][SHARED_PARAMETERS]
            [WEIGHT_QUANTIZE_VERBOSE],
            self._config.compression_config[WEIGHT_QUANTIZATION][SHARED_PARAMETERS]
            [WEIGHT_QUANTIZE_KERNEL],
        )

    def zero_optimization(self):
        return self._config.zero_enabled

    def zero_allow_untested_optimizer(self):
        return self._config.zero_allow_untested_optimizer

    def zero_reduce_scatter(self):
        return self._config.zero_config.reduce_scatter

    def zero_overlap_comm(self):
        return self._config.zero_config.overlap_comm

    def zero_offload_optimizer(self):
        return self._config.zero_config.offload_optimizer

    def zero_offload_param(self):
        return self._config.zero_config.offload_param

    def zero_cpu_offload(self):
        return self._config.zero_config.offload_optimizer is not None

    def zero_sub_group_size(self):
        return self._config.zero_config.sub_group_size

    def zero_optimization_stage(self):
        return self._config.zero_optimization_stage

    def zero_reduce_bucket_size(self):
        return self._config.zero_config.reduce_bucket_size

    def zero_allgather_bucket_size(self):
        return self._config.zero_config.allgather_bucket_size

    def zero_optimization_partition_gradients(self):
        return self.zero_optimization_stage() >= ZeroStageEnum.gradients

    def zero_optimization_partition_weights(self):
        return self.zero_optimization_stage() >= ZeroStageEnum.weights

    def zero_contiguous_gradients(self):
        return self._config.zero_config.contiguous_gradients

    def zero_load_from_fp32_weights(self):
        return self._config.zero_config.load_from_fp32_weights

    def zero_elastic_checkpoint(self):
        return self._config.zero_config.elastic_checkpoint

    def zero_max_live_parameters(self):
        return self._config.zero_config.max_live_parameters

    def zero_max_reuse_distance(self):
        return self._config.zero_config.max_reuse_distance

    def zero_prefetch_bucket_size(self):
        return self._config.zero_config.prefetch_bucket_size

    def zero_param_persistence_threshold(self):
        return self._config.zero_config.param_persistence_threshold

    def zero_gather_16bit_weights_on_model_save(self):
        return self._config.zero_config.gather_16bit_weights_on_model_save

    def zero_grad_hooks(self):
        return self._config.zero_config.grad_hooks

    def zero_legacy_stage1(self):
        return self._config.zero_config.legacy_stage1

    def zero_ignore_unused_parameters(self):
        return self._config.zero_config.ignore_unused_parameters

    def fp16_enabled(self):
        return self._config.fp16_enabled

    def bfloat16_enabled(self):
        return self._config.bfloat16_enabled

    def fp16_master_weights_and_gradients(self):
        return self._config.fp16_master_weights_and_gradients

    def amp_enabled(self):
        return self._config.amp_enabled

    def amp_params(self):
        return self._config.amp_params

    def loss_scale(self):
        return self._config.loss_scale

    def gradient_accumulation_steps(self):
        return self._config.gradient_accumulation_steps

    def load_universal_checkpoint(self):
        return self._config.load_universal_checkpoint

    @property
    def communication_data_type(self):
        res = self._config.communication_data_type
        if res is not None:
            return res
        elif self.fp16_enabled() or self.zero_optimization_stage():
            return torch.float16
        elif self.bfloat16_enabled():
            return torch.bfloat16

        return torch.float32

    def postscale_gradients(self):
        return not self._config.prescale_gradients

    def gradient_predivide_factor(self):
        return self._config.gradient_predivide_factor

    def steps_per_print(self):
        return self._config.steps_per_print

    def zero_allgather_partitions(self):
        return self._config.zero_config.allgather_partitions

    def zero_round_robin_gradients(self):
        return self._config.zero_config.round_robin_gradients

    def dump_state(self):
        return self._config.dump_state

    def gradient_clipping(self):
        return self._config.gradient_clipping

    def dynamic_loss_scale(self):
        return self._config.loss_scale == 0

    def initial_dynamic_scale(self):
        return self._config.initial_dynamic_scale

    def dynamic_loss_scale_args(self):
        return self._config.dynamic_loss_scale_args

    def swap_tensor_config(self):
        return self._config.swap_tensor_config

    def aio_config(self):
        return self._config.aio_config

    def _configure_lr_scheduler(self, client_lr_scheduler):
        # First check for scheduler in json configuration
        lr_scheduler = self._scheduler_from_config(self.optimizer)
        if lr_scheduler:
            if self.global_rank == 0:
                logger.info(
                    f"DeepSpeed using configured LR scheduler = {self.scheduler_name()}")
            self.lr_scheduler = lr_scheduler
        else:
            if isinstance(client_lr_scheduler, Callable):
                if self.global_rank == 0:
                    logger.info('DeepSpeed using client callable to create LR scheduler')
                self.lr_scheduler = client_lr_scheduler(self.basic_optimizer)
            else:
                if self.global_rank == 0:
                    logger.info('DeepSpeed using client LR scheduler')
                self.lr_scheduler = client_lr_scheduler

        log_dist(f'DeepSpeed LR Scheduler = {self.lr_scheduler}', ranks=[0])

    def _configure_checkpointing(self, dist_init_required):
        self.checkpoint_engine = TorchCheckpointEngine()

        if self._config is not None and self._config.nebula_config.enabled:
            try:
                from deepspeed.runtime.checkpoint_engine.nebula_checkpoint_engine import \
                    NebulaCheckpointEngine
                self.checkpoint_engine = NebulaCheckpointEngine(
                    config_params=self._config.nebula_config)
            except ImportError as err:
                logger.error(
                    f"No torch_nebula was found! Will fall back to torch.save. Details: {err}"
                )
                self.checkpoint_engine = TorchCheckpointEngine()

        dp_rank = self.global_rank
        if self.mpu:
            dp_rank = self.mpu.get_data_parallel_rank()

        # only the first data parallel process needs to store the model checkpoint
        self.save_non_zero_checkpoint = (
            dp_rank == 0) or self.zero_optimization_partition_weights()

        if self.zero_optimization() or self.bfloat16_enabled():
            param_rank = dist.get_rank(group=self.optimizer.dp_process_group)

            # Only the first parameter parallel process needs to store the
            # optimizer state checkpoints for zero
            self.save_zero_checkpoint = param_rank == dp_rank

    def _scheduler_from_config(self, optimizer):
        scheduler_name = self.scheduler_name()
        if scheduler_name is not None:
            if hasattr(lr_schedules, scheduler_name):
                scheduler = getattr(lr_schedules, scheduler_name)
            else:
                assert hasattr(
                    torch.optim.lr_scheduler, scheduler_name
                ), f"DeepSpeed does not recognize LR scheduler {scheduler_name}"

                scheduler = getattr(torch.optim.lr_scheduler, scheduler_name)

            scheduler_params = self.scheduler_params()
            instantiated_scheduler = scheduler(optimizer, **scheduler_params)
            return instantiated_scheduler
        else:
            return None

    def _set_distributed_vars(self, args):
        device_rank = args.device_rank if args is not None and hasattr(
            args,
            'device_rank') else self.local_rank
        if device_rank >= 0:
            torch.cuda.set_device(device_rank)
            self.device = torch.device("cuda", device_rank)
            self.world_size = dist.get_world_size()
            self.global_rank = dist.get_rank()
        else:
            self.world_size = 1
            self.global_rank = 0
            self.device = torch.device("cuda")

    # Configure based on command line arguments
    def _configure_with_arguments(self, args, mpu):
        # After the distributed backend is initialized we are guaranteed the LOCAL_RANK
        # environment variable is set. We must align args.local_rank to this value for
        # backwards compatibility with scripts relying on [args|self].local_rank containing
        # the correct local rank info. _do_args_sanity_check will ensure this is the case.

        if "OMPI_COMM_WORLD_LOCAL_RANK" in os.environ:
            ompi_local_rank = os.environ.get("OMPI_COMM_WORLD_LOCAL_RANK")
            local_rank = os.environ.get('LOCAL_RANK', ompi_local_rank)
            assert ompi_local_rank == local_rank, f"LOCAL_RANK ({local_rank}) != OMPI_COMM_WORLD_LOCAL_RANK ({ompi_local_rank}), " \
                "not sure how to proceed as we're seeing conflicting local rank info."
            os.environ['LOCAL_RANK'] = local_rank

        self.local_rank = int(os.environ['LOCAL_RANK'])
        if hasattr(args, 'local_rank'):
            args.local_rank = self.local_rank

        if self.config is None:
            self.config = (args.deepspeed_config
                           if hasattr(args,
                                      "deepspeed_config") else None)
        self._config = DeepSpeedConfig(self.config, mpu)

    # Validate command line arguments
    def _do_args_sanity_check(self, args):
        if hasattr(args, "deepscale_config") and args.deepscale_config is not None:
            logger.warning(
                "************ --deepscale_config is deprecated, please use --deepspeed_config ************"
            )
            if hasattr(args, "deepspeed_config"):
                assert (
                    args.deepspeed_config is None
                ), "Not sure how to proceed, we were given both a deepscale_config and deepspeed_config"
            args.deepspeed_config = args.deepscale_config

        assert "LOCAL_RANK" in os.environ or "OMPI_COMM_WORLD_LOCAL_RANK" in os.environ, "DeepSpeed requires the LOCAL_RANK environment " \
            "variable, it is set by the deepspeed launcher, deepspeed.init_distributed, or the torch's launcher. If using a " \
            "different launcher please ensure LOCAL_RANK is set prior to initializing deepspeed."

        if hasattr(args, 'local_rank') and args.local_rank != None:
            assert isinstance(
                args.local_rank, int), f"args.local_rank of {args.local_rank} is an unknown type {type(args.local_rank)}"
            if args.local_rank >= 0:
                env_local_rank = int(os.environ.get("LOCAL_RANK"))
                assert (
                    env_local_rank == args.local_rank
                ), f"Mismatch in local rank setting, args.local_rank={args.local_rank} but env['LOCAL_RANK']={env_local_rank}."

        if self.config is None:
            assert (
                hasattr(
                    args, "deepspeed_config") and args.deepspeed_config is not None
            ), "DeepSpeed requires --deepspeed_config to specify configuration file"

            assert os.path.isfile(
                args.deepspeed_config
            ), "DeepSpeed configuration file: {} is not an existing file".format(
                args.deepspeed_config
            )

    def _is_supported_optimizer(self, optimizer_name):
        return (optimizer_name in DEEPSPEED_OPTIMIZERS
                or getattr(torch.optim,
                           optimizer_name,
                           None) is not None)

    def _supported_optims(self):
        FairseqOptimizer = None
        try:
            from fairseq.optim.fairseq_optimizer import FairseqOptimizer
        except ImportError:
            pass

        expected_optim_types = [Optimizer]
        if FairseqOptimizer:
            # fairseq optims are not torch.optim objects
            expected_optim_types.append(FairseqOptimizer)
        return expected_optim_types

    # Validate configuration based on command line arguments
    def _do_sanity_check(self):
        expected_optim_types = self._supported_optims()
        expected_optim_types += [type(None), Callable]
        assert isinstance(self.client_optimizer, tuple(expected_optim_types)), \
            f'Client Optimizer is of unexpected type {type(self.client_optimizer)}'

        if not self.client_optimizer:
            if self.optimizer_name() is not None:
                assert self._is_supported_optimizer(
                    self.optimizer_name()
                ), "{} is not a supported DeepSpeed Optimizer".format(
                    self.optimizer_name()
                )

        if (self.optimizer_name() == LAMB_OPTIMIZER
                or self.optimizer_name() == ONEBIT_LAMB_OPTIMIZER):
            assert (
                self.dynamic_loss_scale()
            ), "DeepSpeed {} optimizer requires dynamic loss scaling".format(
                self.optimizer_name()
            )

        # Detect invalid combinations of client optimizer and client scheduler
        if isinstance(self.client_lr_scheduler, _LRScheduler):
            assert isinstance(self.client_optimizer, Optimizer), \
                f'Client Optimizer (type = {type(self.client_optimizer)} is not instantiated but Client LR Scheduler is instantiated'

    def _broadcast_model(self):
        def is_replicated(p):
            if hasattr(p, "ds_status") and p.ds_status is not ZeroParamStatus.AVAILABLE:
                return False
            return True

        for p in self.module.parameters():
            # Broadcast the model for different parameters
            if is_moe_param(p):
                if torch.is_tensor(p) and is_replicated(p):
                    dist.broadcast(p,
                                   groups._get_expert_broadcast_src_rank(p.group_name),
                                   group=self.expert_data_parallel_group[p.group_name])
            else:
                if torch.is_tensor(p) and is_replicated(p):
                    dist.broadcast(p,
                                   groups._get_broadcast_src_rank(),
                                   group=self.data_parallel_group)

    @staticmethod
    def __check_params(model: Module, dtype: torch.dtype) -> None:
        return
        if not all(param.dtype == dtype
                   for param in model.parameters()) and dist.get_rank() == 0:
            raise ValueError(
                f"{dtype} is enabled but the following parameters have dtype that is "
                f"not {dtype}: "
                f"{[(n, p.dtype) for n, p in model.named_parameters() if p.dtype != dtype]}"
            )

    def _set_client_model(self, model):
        # register client model in _modules so that nn.module methods work correctly
        modules = self.__dict__.get('_modules')
        modules['module'] = model
        # register module attribute in engine but avoid getattr
        self.__dict__['module'] = model

    def _configure_distributed_model(self, model):
        self._set_client_model(model)

        if self.fp16_enabled():
            if self.zero_optimization_partition_weights() and any(
                [hasattr(param,
                         "ds_id") for param in self.module.parameters()]):
                if not all(
                    [param.dtype == torch.half for param in self.module.parameters()]):
                    names = [
                        n for n,
                        p in self.module.named_parameters() if p.dtype != torch.half
                    ]
                    raise ValueError(
                        f"fp16 is enabled but the following parameters have dtype that is not fp16: {', '.join(names)}"
                    )
            self.module.half()
        elif self.bfloat16_enabled():
            if self.zero_optimization_partition_weights() and any(
                    hasattr(param,
                            'ds_id') for param in self.module.parameters()):
                self.__check_params(self.module, torch.bfloat16)
            if self.zero_optimization_stage() == 0 and not self.pipeline_parallelism:
                raise NotImplementedError(
                    "When not running ZeRO, BF16 training support is only supported for Pipeline parallelism"
                )
            self.module.bfloat16()
        else:
            self.__check_params(self.module, torch.float)

        if not self.dont_change_device:
            self.module.to(self.device)

        # MoE related initialization
        for _, module in self.module.named_modules():
            if isinstance(module, MoE):
                self.has_moe_layers = True
                self.num_experts.append(module.num_experts)

        if self.has_moe_layers:
            for _, module in self.module.named_modules():
                if isinstance(module, TopKGate):
                    self.gate_modules.append(module)
                    if self.wall_clock_breakdown():
                        module.wall_clock_breakdown = True
                if isinstance(module, MOELayer):
                    self.moe_layers.append(module)
                    if self.wall_clock_breakdown():
                        module.wall_clock_breakdown = True

        # Pass the mpu from here to groups. For subsequent use, just query groups
        if self.mpu is not None:
            groups.mpu = self.mpu

        # Set deepspeed parallelism spec. for the model including expert parallelism
        for _, module in self.module.named_modules():
            if hasattr(module, 'set_deepspeed_parallelism'):
                module.set_deepspeed_parallelism()

        # Query the groups module to get information about various parallel groups
        self.data_parallel_group = groups._get_data_parallel_group()
        self.dp_world_size = groups._get_data_parallel_world_size()
        self.mp_world_size = groups._get_model_parallel_world_size()
        self.expert_parallel_group = groups._get_expert_parallel_group_dict()
        self.expert_data_parallel_group = groups._get_expert_data_parallel_group_dict()

        if not self.amp_enabled():
            self._broadcast_model()

    # check if parameters are duplicated in optimizer param_groups
    def _check_for_duplicates(self, optimizer):
        for name, param in self.module.named_parameters():
            param_id = id(param)

            def ids_list(group):
                return [id(param) for param in group]

            occurrence = sum([
                ids_list(group['params']).count(param_id)
                if param_id in ids_list(group['params']) else 0
                for group in optimizer.param_groups
            ])
            assert occurrence <= 1, f"Parameter with name: {name} occurs multiple times in optimizer.param_groups. Make sure it only appears once to prevent undefined behaviour."

    # Configure optimizer
    def _configure_optimizer(self, client_optimizer, model_parameters):
        if client_optimizer is not None:
            if isinstance(client_optimizer, tuple(self._supported_optims())):
                client_optimizer.param_groups[:] = [
                    pg for pg in client_optimizer.param_groups if len(pg["params"]) != 0
                ]
                if self.global_rank == 0:
                    logger.info(
                        "Removing param_group that has no 'params' in the client Optimizer"
                    )

                basic_optimizer = client_optimizer
                if self.global_rank == 0:
                    logger.info('Using client Optimizer as basic optimizer')
            else:
                basic_optimizer = client_optimizer(model_parameters)
                if self.global_rank == 0:
                    logger.info('Using client callable to create basic optimizer')
        else:
            basic_optimizer = self._configure_basic_optimizer(model_parameters)
            if self.global_rank == 0:
                logger.info(
                    "Using DeepSpeed Optimizer param name {} as basic optimizer".format(
                        self.optimizer_name()))

        self._check_for_duplicates(basic_optimizer)

        self.basic_optimizer = basic_optimizer
        if self.global_rank == 0:
            logger.info("DeepSpeed Basic Optimizer = {}".format(
                basic_optimizer.__class__.__name__))

        if self.zero_optimization():
            assert (
                not self.amp_enabled()
            ), "Amp and ZeRO are not currently compatible, please use (legacy) fp16 mode which performs similar to amp opt_mode=O2"
            if not is_zero_supported_optimizer(basic_optimizer):
                assert (
                    self.zero_allow_untested_optimizer()
                ), 'You are using an untested ZeRO Optimizer. Please add <"zero_allow_untested_optimizer": true> in the configuration file to use it.'

                if self.global_rank == 0:
                    logger.warning(
                        "**** You are using ZeRO with an untested optimizer, proceed with caution *****"
                    )
            # This optimizer in engine is ZeRO optimizer of stage1_2 or stage3 based on the 'stage' config,
            # while ZeRO optimizer itself wraps the original optimizer.
            self.optimizer = self._configure_zero_optimizer(basic_optimizer)
        elif self.amp_enabled():
            assert not (self.fp16_enabled() or self.bfloat16_enabled()), "Cannot enable both amp with (legacy) fp16 or bfloat16 mode"
            amp_params = self.amp_params()
            if self.global_rank == 0:
                logger.info(f"Initializing AMP with these params: {amp_params}")
            try:
                logger.info("Initializing Apex amp from: {}".format(amp.__path__))
            except NameError:
                # If apex/amp is available it will be imported above
                raise RuntimeError(
                    "Unable to import apex/amp, please make sure it is installed")
            model, self.optimizer = amp.initialize(
                self.module, basic_optimizer, **amp_params
            )
            self._set_client_model(model)
            self._broadcast_model()
            # TODO: maybe need to broadcast experts differently?
        elif self.fp16_enabled():
            self.optimizer = self._configure_fp16_optimizer(basic_optimizer)
        elif self.bfloat16_enabled():
            self.optimizer = self._configure_bf16_optimizer(basic_optimizer)
        else:
            self.optimizer = basic_optimizer
        log_dist("DeepSpeed Final Optimizer = {}".format(self.optimizer_name()),
                 ranks=[0])

        self.compression_scheduler = self._configure_compression_scheduler()
        self.quantizer = self._configure_quantization()

    def _configure_basic_optimizer(self, model_parameters):
        optimizer_parameters = self.optimizer_params()
        if optimizer_parameters is None:
            optimizer_parameters = {}
        # print(optimizer_parameters.keys())
        if "max_grad_norm" in optimizer_parameters.keys():
            raise ValueError(
                "'max_grad_norm' is not supported as an optimizer parameter, please switch to using the deepspeed parameter 'gradient_clipping' see: https://www.deepspeed.ai/docs/config-json/#gradient-clipping for more details"
            )

        if self.optimizer_name() in [ADAGRAD_OPTIMIZER, ADAM_OPTIMIZER, ADAMW_OPTIMIZER]:
            torch_adam = optimizer_parameters.pop(TORCH_ADAM_PARAM, False)
            adam_w_mode = optimizer_parameters.pop(ADAM_W_MODE, ADAM_W_MODE_DEFAULT)

            # Optimizer name of Adam forces AdamW logic unless adam_w_mode is explicitly set
            effective_adam_w_mode = self.optimizer_name(
            ) == ADAMW_OPTIMIZER or adam_w_mode

            if torch_adam:
                if not effective_adam_w_mode:
                    optimizer = torch.optim.Adam(model_parameters,
                                                 **optimizer_parameters)
                else:
                    optimizer = torch.optim.AdamW(model_parameters,
                                                  **optimizer_parameters)
            else:
                if self.zero_cpu_offload():
                    if self.optimizer_name() == ADAGRAD_OPTIMIZER:
                        from deepspeed.ops.adagrad import DeepSpeedCPUAdagrad
                        optimizer = DeepSpeedCPUAdagrad(model_parameters,
                                                        **optimizer_parameters)
                    else:
                        from deepspeed.ops.adam import DeepSpeedCPUAdam
                        optimizer = DeepSpeedCPUAdam(model_parameters,
                                                     **optimizer_parameters,
                                                     adamw_mode=effective_adam_w_mode)
                else:
                    from deepspeed.ops.adam import FusedAdam

                    optimizer = FusedAdam(
                        model_parameters,
                        **optimizer_parameters,
                        adam_w_mode=effective_adam_w_mode,
                    )

        elif self.optimizer_name() == LAMB_OPTIMIZER:
            from deepspeed.ops.lamb import FusedLamb

            optimizer = FusedLamb(model_parameters, **optimizer_parameters)
        elif self.optimizer_name() == ONEBIT_ADAM_OPTIMIZER:
            assert not self.zero_optimization(), "1bit-Adam is not compatible with ZeRO"
            from deepspeed.runtime.fp16.onebit.adam import OnebitAdam

            optimizer = OnebitAdam(model_parameters, self, **optimizer_parameters)
            if not self.fp16_enabled():
                logger.warning(
                    f"Currently the convergence of 1-bit Adam is only verified under FP16"
                )
        elif self.optimizer_name() == ZERO_ONE_ADAM_OPTIMIZER:
            assert not self.zero_optimization(), "0/1 Adam is not compatible with ZeRO"
            from deepspeed.runtime.fp16.onebit.zoadam import ZeroOneAdam

            optimizer = ZeroOneAdam(model_parameters, self, **optimizer_parameters)
            if not self.fp16_enabled():
                logger.warning(
                    f'Currently the convergence of 0/1 Adam is only verified under FP16')
        elif self.optimizer_name() == ONEBIT_LAMB_OPTIMIZER:
            assert not self.zero_optimization(), "1bit-Lamb is not compatible with ZeRO"
            from deepspeed.runtime.fp16.onebit.lamb import OnebitLamb

            optimizer = OnebitLamb(model_parameters, self, **optimizer_parameters)
            if not self.fp16_enabled():
                logger.warning(
                    f"Currently the convergence of 1-bit Lamb is only verified under FP16"
                )
        else:
            torch_optimizer = getattr(torch.optim, self.optimizer_name())
            optimizer = torch_optimizer(model_parameters, **optimizer_parameters)
        return optimizer

    def _configure_compression_scheduler(self):
        return compression_scheduler(self.module, self._config.compression_config)

    def _configure_quantization(self):
        (
            quantize_weight_in_forward,
            quantize_enabled,
            q_groups,
            q_mixed_fp16,
            q_change_ratio,
            q_type,
            q_rounding,
            q_verbose,
            use_quantizer_kernel,
        ) = self.quantize_training()
        if quantize_enabled and not quantize_weight_in_forward:
            assert self.fp16_enabled(), "MoQ (quantize in optimization step) weight quantization is only supported for FP16"
        quantizer = None
        if quantize_enabled and not quantize_weight_in_forward:
            from deepspeed.runtime.quantize import Quantizer

            quantizer = Quantizer(
                q_groups,
                q_mixed_fp16,
                q_change_ratio,
                q_type,
                q_rounding,
                q_verbose,
                self.eigenvalue_enabled(),
                use_quantizer_kernel,
                self.eigenvalue_layer_num() if self.eigenvalue_enabled() else 0,
            )
        return quantizer

    def _configure_fp16_optimizer(self, optimizer):
        initial_dynamic_scale = self.initial_dynamic_scale()
        dynamic_loss_args = self.dynamic_loss_scale_args()
        clip_grad = self.gradient_clipping()
        if APEX_INSTALLED:
            fused_opts = (apex.optimizers.FusedAdam, FusedAdam)
        else:
            fused_opts = FusedAdam
        if isinstance(optimizer, fused_opts) \
                or self.optimizer_name() in [ONEBIT_ADAM_OPTIMIZER, ZERO_ONE_ADAM_OPTIMIZER]:
            if self.dynamic_loss_scale():
                log_dist("Creating fp16 optimizer with dynamic loss scale", ranks=[0])
                timers = self.timers if self.wall_clock_breakdown() else None
                optimizer = FP16_Optimizer(
                    optimizer,
                    deepspeed=self,
                    dynamic_loss_scale=True,
                    initial_dynamic_scale=initial_dynamic_scale,
                    dynamic_loss_args=dynamic_loss_args,
                    mpu=self.mpu,
                    clip_grad=clip_grad,
                    fused_adam_legacy=self.optimizer_legacy_fusion(),
                    timers=timers,
                    has_moe_layers=self.has_moe_layers,
                )
            else:
                log_dist(
                    "Creating fp16 optimizer with static loss scale: {}".format(
                        self.loss_scale()),
                    ranks=[0],
                )
                optimizer = FP16_Optimizer(
                    optimizer,
                    deepspeed=self,
                    static_loss_scale=self.loss_scale(),
                    mpu=self.mpu,
                    clip_grad=clip_grad,
                    fused_adam_legacy=self.optimizer_legacy_fusion(),
                    has_moe_layers=self.has_moe_layers,
                )
        else:
            log_dist("Creating fp16 unfused optimizer with dynamic loss scale",
                     ranks=[0])
            optimizer = FP16_UnfusedOptimizer(
                optimizer,
                deepspeed=self,
                static_loss_scale=self.loss_scale(),
                dynamic_loss_scale=self.dynamic_loss_scale(),
                dynamic_loss_args=dynamic_loss_args,
                mpu=self.mpu,
                clip_grad=clip_grad,
                fused_lamb_legacy=self.optimizer_name() == LAMB_OPTIMIZER,
            )

        return optimizer

    def _configure_bf16_optimizer(self, optimizer):
        clip_grad = self.gradient_clipping()

        if optimizer is None:
            optimizer = DummyOptim(list(self.module.parameters()))

        if self.global_rank == 0:
            logger.info('Creating unfused BF16 optimizer')
        timers = self.timers if self.wall_clock_breakdown() else None
        optimizer = BF16_Optimizer(
            optimizer,
            self.param_names,
            mpu=self.mpu,
            clip_grad=clip_grad,
            allgather_bucket_size=self.zero_allgather_bucket_size(),
            dp_process_group=self.data_parallel_group,
            timers=timers)

        return optimizer

    def _configure_zero_optimizer(self, optimizer):
        zero_stage = self.zero_optimization_stage()
        log_dist('Creating fp16 ZeRO stage {} optimizer'.format(zero_stage), ranks=[0])
        assert self.communication_data_type in (torch.float16, torch.bfloat16), "ZeRO supports only 'communication_data_type': ['fp16', 'bfp16']"
        timers = self.timers if self.wall_clock_breakdown() else None

        if optimizer is None:
            optimizer = DummyOptim(list(self.module.parameters()))

        if self.zero_legacy_stage1():
            raise Exception(
                "The deprecated version of ZeRO Stage 1 is not supported in deepspeed >= 0.5.9. Please downgrade to a version less than 0.5.9 if you need to use this deprecated version of ZeRO."
            )

        if zero_stage <= ZeroStageEnum.gradients:
            overlap_comm = self.zero_overlap_comm()
            contiguous_gradients = self.zero_contiguous_gradients()
            round_robin_gradients = self.zero_round_robin_gradients()
            assert not isinstance(optimizer, DummyOptim), "zero stage 2 requires an optimizer"

            # Overlap and contiguous grads are meaningless in stage 1 and are ignored
            if zero_stage == ZeroStageEnum.optimizer_states:
                overlap_comm = False
                contiguous_gradients = False
                round_robin_gradients = False

            if isinstance(self.module, PipelineModule):
                if overlap_comm:
                    logger.warning(
                        "Pipeline parallelism does not support overlapped communication, will be disabled."
                    )
                    overlap_comm = False
            optimizer = DeepSpeedZeroOptimizer(
                optimizer,
                timers=timers,
                static_loss_scale=self.loss_scale(),
                dynamic_loss_scale=self.dynamic_loss_scale(),
                dynamic_loss_args=self.dynamic_loss_scale_args(),
                clip_grad=self.gradient_clipping(),
                contiguous_gradients=contiguous_gradients,
                reduce_bucket_size=self.zero_reduce_bucket_size(),
                allgather_bucket_size=self.zero_allgather_bucket_size(),
                dp_process_group=self.data_parallel_group,
                expert_parallel_group=self.expert_parallel_group
                if self.has_moe_layers else None,
                expert_data_parallel_group=self.expert_data_parallel_group
                if self.has_moe_layers else None,
                reduce_scatter=self.zero_reduce_scatter(),
                overlap_comm=overlap_comm,
                cpu_offload=self.zero_cpu_offload(),
                mpu=self.mpu,
                postscale_gradients=self.postscale_gradients(),
                gradient_predivide_factor=self.gradient_predivide_factor(),
                gradient_accumulation_steps=self.gradient_accumulation_steps(),
                ignore_unused_parameters=self.zero_ignore_unused_parameters(),
                partition_grads=zero_stage == ZeroStageEnum.gradients,
                round_robin_gradients=round_robin_gradients,
                has_moe_layers=self.has_moe_layers,
                fp16_master_weights_and_gradients=self.fp16_master_weights_and_gradients(
                ),
                communication_data_type=self.communication_data_type,
                elastic_checkpoint=self.zero_elastic_checkpoint())

        elif zero_stage == ZeroStageEnum.weights:
            assert not self.has_moe_layers, "MoE not supported with Stage 3"
            logger.info("Initializing ZeRO Stage 3") if dist.get_rank() == 0 else None
            from deepspeed.runtime.zero.stage3 import DeepSpeedZeroOptimizer_Stage3

            if isinstance(optimizer, DummyOptim):
                optimizer = DeepSpeedZeRoOffload(
                    self.module,
                    timers=timers,
                    ds_config=self.config,
                    overlap_comm=self.zero_overlap_comm(),
                    prefetch_bucket_size=self.zero_prefetch_bucket_size(),
                    max_reuse_distance=self.zero_max_reuse_distance(),
                    max_live_parameters=self.zero_max_live_parameters(),
                    param_persistence_threshold=self.zero_param_persistence_threshold(),
                    offload_param_config=self.zero_offload_param(),
                    mpu=self.mpu)
            else:

                optimizer = DeepSpeedZeroOptimizer_Stage3(
                    self.module,
                    optimizer,
                    timers=timers,
                    ds_config=self.config,
                    static_loss_scale=self.loss_scale(),
                    dynamic_loss_scale=self.dynamic_loss_scale(),
                    dynamic_loss_args=self.dynamic_loss_scale_args(),
                    clip_grad=self.gradient_clipping(),
                    contiguous_gradients=self.zero_contiguous_gradients(),
                    reduce_bucket_size=self.zero_reduce_bucket_size(),
                    prefetch_bucket_size=self.zero_prefetch_bucket_size(),
                    max_reuse_distance=self.zero_max_reuse_distance(),
                    max_live_parameters=self.zero_max_live_parameters(),
                    param_persistence_threshold=self.zero_param_persistence_threshold(),
                    dp_process_group=self.data_parallel_group,
                    reduce_scatter=self.zero_reduce_scatter(),
                    overlap_comm=self.zero_overlap_comm(),
                    offload_optimizer_config=self.zero_offload_optimizer(),
                    offload_param_config=self.zero_offload_param(),
                    sub_group_size=self.zero_sub_group_size(),
                    mpu=self.mpu,
                    postscale_gradients=self.postscale_gradients(),
                    gradient_predivide_factor=self.gradient_predivide_factor(),
                    gradient_accumulation_steps=self.gradient_accumulation_steps(),
                    aio_config=self.aio_config(),
                    communication_data_type=self.communication_data_type)

        else:
            raise NotImplementedError("ZeRO stage {} not implemented".format(zero_stage))

        return optimizer

    def _configure_eigenvalue(self):
        eigenvalue = Eigenvalue(
            verbose=self.eigenvalue_verbose(),
            max_iter=self.eigenvalue_max_iter(),
            tol=self.eigenvalue_tol(),
            stability=self.eigenvalue_stability(),
            gas_boundary_resolution=self.eigenvalue_gas_boundary_resolution(),
            layer_name=self.eigenvalue_layer_name(),
            layer_num=self.eigenvalue_layer_num(),
        )

        return eigenvalue

    def _configure_progressive_layer_drop(self):
        pld = ProgressiveLayerDrop(theta=self.pld_theta(), gamma=self.pld_gamma())

        return pld

    def _configure_curriculum_scheduler(self):
        scheduler = CurriculumScheduler(self.curriculum_params())
        return scheduler

    @staticmethod
    def is_map_style_dataset(obj):
        return hasattr(obj, "__getitem__") and hasattr(obj, "__len__")

    @staticmethod
    def is_iterable_style_dataset(obj):
        return isinstance(obj,
                          torch.utils.data.IterableDataset
                          )  # hasattr(obj, "__iter__") should work as well

    def dataloader_drop_last(self):
        return self._config.dataloader_drop_last

    def was_step_applied(self) -> bool:
        """Returns True if the latest ``step()`` produced in parameter updates.
        Note that a ``False`` return is not an error condition. Steps are frequently
        no-ops, such as between gradient accumulation boundaries or when overflows
        occur.
        Returns:
            bool: Whether the latest ``step()`` modified model parameters.
        """
        return self._step_applied

    def deepspeed_io(self,
                     dataset,
                     batch_size=None,
                     route=ROUTE_TRAIN,
                     pin_memory=True,
                     data_sampler=None,
                     collate_fn=None,
                     num_local_io_workers=None):
        if not (self.is_map_style_dataset(dataset)
                or self.is_iterable_style_dataset(dataset)):
            raise ValueError("Training data must be a torch Dataset")

        if data_sampler is None and (route == ROUTE_PREDICT or route == ROUTE_EVAL):
            data_sampler = torch.utils.data.SequentialSampler(dataset)

        if batch_size is None:
            batch_size = self.train_micro_batch_size_per_gpu()

        if collate_fn is None:
            collate_fn = self.collate_fn

        # Currently we only use timer in train route
        deepspeed_io_timer = None
        if route == ROUTE_TRAIN:
            deepspeed_io_timer = self.tput_timer

        # If mpu is provided, forward world size and parallel rank to sampler.
        data_parallel_world_size = None
        data_parallel_rank = None
        if self.mpu is not None:
            data_parallel_world_size = self.mpu.get_data_parallel_world_size()
            data_parallel_rank = self.mpu.get_data_parallel_rank()

        return DeepSpeedDataLoader(dataset=dataset,
                                   batch_size=batch_size,
                                   pin_memory=pin_memory,
                                   collate_fn=collate_fn,
                                   local_rank=self.local_rank,
                                   tput_timer=deepspeed_io_timer,
                                   num_local_io_workers=num_local_io_workers,
                                   data_sampler=data_sampler,
                                   data_parallel_world_size=data_parallel_world_size,
                                   data_parallel_rank=data_parallel_rank,
                                   dataloader_drop_last=self.dataloader_drop_last())

    def train(self, mode=True):
        r""""""

        self.warn_unscaled_loss = True
        self.module.train(mode)

    def eval(self):
        r""""""

        self.warn_unscaled_loss = True
        self.module.train(False)

    def _scale_loss_by_gas(self, prescaled_loss):
        if isinstance(prescaled_loss, torch.Tensor):
            scaled_loss = prescaled_loss / self.gradient_accumulation_steps()
        elif isinstance(prescaled_loss, tuple) or isinstance(prescaled_loss, list):
            scaled_loss = []
            for l in prescaled_loss:
                if isinstance(l, torch.Tensor):
                    scaled_loss.append(l / self.gradient_accumulation_steps())
                else:
                    scaled_loss.append(l)
        else:
            scaled_loss = prescaled_loss
            if self.warn_unscaled_loss:
                logger.warning(
                    f"DeepSpeed unable to scale loss because of type: {type(prescaled_loss)}"
                )
                self.warn_unscaled_loss = False

        return scaled_loss

    @instrument_w_nvtx
    def forward(self, *inputs, **kwargs):
        r"""Execute forward propagation
        Arguments:
            *inputs: Variable length input list
            **kwargs: variable length keyword arguments
        """

        if( self.global_steps%self.elastic_training_checkpoint_step == 0 
                and self.checkpoint_frequency == None
                and self.tput_timer.total_step_count >= self.elastic_training_checkpoint_step 
                and self.enable_elastic_training_save):
            self.get_checkpoint_frequency()

        if self.enable_elastic_training_save and self.checkpoint_frequency != None :
            # Only call save checkpoint in first microstep
            if self.elastic_last_checkpoint_step != self.global_steps and self.global_steps% self.checkpoint_frequency ==0:
                self.elastic_last_checkpoint_step = self.global_steps
                # self.save_checkpoint_elastic_training()

        if self.autotuning_profile_model_info():
            ma = get_ma_status()
        else:
            see_memory_usage("Engine before forward", force=self.memory_breakdown())

        flops_profiler_active = (self.flops_profiler_enabled() and self.global_steps
                                 == self.flops_profiler_profile_step()
                                 and self.global_rank == 0)

        # used to check quantization happens at step 0!
        if self.global_steps == 0 and hasattr(self, "compression_scheduler"):
            self.compression_scheduler.step(step_zero_check=True)
            if self.quantizer:
                tensor_to_quantize = self.optimizer.bit16_groups if self.zero_optimization_stage(
                ) == 2 else self.optimizer.fp16_groups
                if self.compression_scheduler.weight_quantization_enabled:
                    self.quantizer.quantize(
                        tensor_to_quantize,
                        (self.optimizer.overflow if self.fp16_enabled() else False),
                        self.eigenvalue_enabled(),
                        None,
                    )

        if flops_profiler_active:
            self.flops_profiler.start_profile(ignore_list=None)

        if self.module.training:
            if self.progressive_layer_drop:
                kwargs.update(self.progressive_layer_drop.get_state())

        if self.__class__.__name__ != "PipelineEngine":
            # TODO: The above if condition is a HACK since for PipelineEngine
            # it's difficult to inject argument in forward pass.
            if self.module.training and self.curriculum_enabled():
                self.curriculum_scheduler.update_difficulty(self.global_steps + 1)
                if self.curriculum_params()["curriculum_type"] == "seqlen":
                    kwargs.update({
                        "curriculum_seqlen":
                        self.curriculum_scheduler.get_current_difficulty()
                    })

        if self.zero_optimization_partition_weights():
            # Enable automated discovery of external parameters by indicating that
            # we are in a forward pass.
            for module in self.module.modules():
                module._parameters._in_forward = True
                pass

        self._start_timers(self.engine_timers.forward_timers)

        if self.training_dataloader is None:
            self.tput_timer.start()

        loss = self.module(*inputs, **kwargs)

        if self.zero_optimization_partition_weights():
            # Disable automated discovery of external parameters
            for module in self.module.modules():
                module._parameters._in_forward = False

        self._stop_timers(self.engine_timers.forward_timers)

        if flops_profiler_active:
            self.flops_profiler.stop_profile()

        if self.autotuning_profile_model_info():
            activation_mem = get_ma_status() - ma
            self.autotuning_model_info["activation_mem_per_gpu"] = activation_mem
            print_json_dist(self.autotuning_model_info,
                            [0],
                            path=self.autotuning_model_info_path())
            exit()
        else:
            see_memory_usage("Engine after forward", force=self.memory_breakdown())
        return loss

    def print_forward_breakdown(self, fwd_time):
        gate_time = 0.0
        moe_time = 0.0
        falltoall = 0.0
        salltoall = 0.0

        for gate in self.gate_modules:
            #logger.info(f"Individual TopK gate time: {gate.gate_time:.2f} ms")
            gate_time += gate.gate_time

        for l in self.moe_layers:
            #logger.info(f"MoE layer; total: {l.time_moe:.2f} ms, first alltoall: {l.time_falltoall:.2f}, second alltoall: {l.time_salltoall:.2f}")
            moe_time += l.time_moe
            falltoall += l.time_falltoall
            salltoall += l.time_salltoall

        # TODO: Allreduce/average them across ranks for more accurate timing.

        # if deepspeed.comm.get_rank() == 0:
        log_dist(
            f"rank={dist.get_rank()} time (ms) | forward: {fwd_time:.2f} (forward_moe: {moe_time:.2f}, 1st alltoall: {falltoall:.2f}, 2nd alltoall: {salltoall:.2f}, top-k: {gate_time:.2f})",
            ranks=[0])

    @instrument_w_nvtx
    def allreduce_gradients(self, bucket_size=MEMORY_OPT_ALLREDUCE_SIZE):
        assert not (self.bfloat16_enabled() and self.pipeline_parallelism), \
            f'allreduce_gradients() is not valid when bfloat+pipeline_parallelism is enabled'

        # Pass (PP) gas boundary flag to optimizer (required for zero)
        self.optimizer.is_gradient_accumulation_boundary = self.is_gradient_accumulation_boundary(
        )

        # ZeRO stage 2 communicates during non gradient accumulation boundaries as well
        if self.zero_optimization_partition_gradients():
            self.optimizer.overlapping_partition_gradients_reduce_epilogue()

        # Communicate only at gradient accumulation boundaries
        elif self.is_gradient_accumulation_boundary():
            if self.zero_optimization_stage() == ZeroStageEnum.optimizer_states:
                self.optimizer.reduce_gradients(
                    pipeline_parallel=self.pipeline_parallelism)
            else:
                self.buffered_allreduce_fallback(elements_per_buffer=bucket_size)

    @instrument_w_nvtx
    def backward(self,
                 loss,
                 allreduce_gradients=True,
                 release_loss=False,
                 scale_wrt_gas=True):
        r"""Execute backward pass on the loss
        Arguments:
            loss: Torch tensor on which to execute backward propagation
            allreduce_gradients: is deprecated, ignored, and will soon be removed'
        """
        see_memory_usage("Engine before backward", force=self.memory_breakdown())

        if self.scale_wrt_gas is not None:
            scale_wrt_gas = self.scale_wrt_gas

        if not allreduce_gradients:
            logger.warning(
                f"Argument `allreduce_gradients` is deprecated, ignored, and will soon be removed"
            )

        # scale loss w.r.t. gradient accumulation if needed
        if self.gradient_accumulation_steps() > 1 and scale_wrt_gas:
            loss = self._scale_loss_by_gas(loss.float())

        # Log training Loss
        if self.monitor.enabled:
            if self.is_gradient_accumulation_boundary():
                if self.global_rank == 0:
                    self.summary_events = [(
                        f"Train/Samples/train_loss",
                        loss.mean().item() * self.gradient_accumulation_steps(),
                        self.global_samples,
                    )]
                    self.monitor.write_events(self.summary_events)

        self._start_timers(self.engine_timers.backward_timers)

        assert self.optimizer is not None and not isinstance(self.optimizer, DummyOptim), \
            "must provide optimizer during init in order to use backward"

        self._start_timers(self.engine_timers.backward_inner_timers)

        if self.zero_optimization():
            self.optimizer.is_gradient_accumulation_boundary = (
                self.is_gradient_accumulation_boundary())
            self.optimizer.backward(loss)
        elif self.amp_enabled():
            # AMP requires delaying unscale when inside gradient accumulation boundaries
            # https://nvidia.github.io/apex/advanced.html#gradient-accumulation-across-iterations
            delay_unscale = not self.is_gradient_accumulation_boundary()
            with amp.scale_loss(loss,
                                self.optimizer,
                                delay_unscale=delay_unscale) as scaled_loss:
                scaled_loss.backward()
        elif self.fp16_enabled():
            if self.eigenvalue_enabled():
                self.optimizer.backward(loss, create_graph=True, retain_graph=True)
            else:
                self.optimizer.backward(loss)
        elif self.bfloat16_enabled():
            self.optimizer.backward(loss)
        else:
            if self.eigenvalue_enabled():
                loss.backward(create_graph=True, retain_graph=True)
            else:
                loss.backward()

        self._stop_timers(self.engine_timers.backward_inner_timers)

        self._start_timers(self.engine_timers.backward_reduce_timers)

        if allreduce_gradients and self.enable_backward_allreduce:
            # Traditional code path that allreduces the module parameter grads
            self.allreduce_gradients()

        self._stop_timers(self.engine_timers.backward_reduce_timers)

        self._stop_timers(self.engine_timers.backward_timers)

        if release_loss:
            # loss.data = None
            pass

        see_memory_usage("Engine after backward", force=self.memory_breakdown())

        return loss

    def is_gradient_accumulation_boundary(self):
        """Query whether the current micro-batch is at the boundary of
        gradient accumulation, and thus will trigger gradient reductions and
        an optimizer step.
        Returns:
            bool: if the current step is a gradient accumulation boundary.
        """
        if self._is_gradient_accumulation_boundary is None:
            return (self.micro_steps + 1) % \
                self.gradient_accumulation_steps() == 0
        else:
            return self._is_gradient_accumulation_boundary

    def set_gradient_accumulation_boundary(self, is_boundary):
        """Manually overrides the DeepSpeed engine's gradient accumulation boundary state, this is an optional
        feature and should be used with care. The state should be set before to the intended
        value before each forward/backward. The final fordward/backward should have the
        boundary state set to True. This style allows client code to only call engine.step() once after all
        the gradient accumulation passes are complete. See example below:
        .. code-block:: python
        engine.set_gradient_accumulation_boundary(False)
        for _ in range(gradient_accumulation_steps - 1):
            micro_batch = next(data_loader)
            loss = engine(micro_batch)
            engine.backward(loss)
        engine.set_gradient_accumulation_boundary(True)
        micro_batch = next(data_loader)
        loss = engine(micro_batch)
        engine.backward(loss)
        engine.step()
        Arguments:
            is_boundary (bool): are we at a gradient accumulation boundary or not?
        """
        self._is_gradient_accumulation_boundary = is_boundary
        self.optimizer.is_gradient_accumulation_boundary = is_boundary

    def zero_grad(self):
        """
        Zero parameter grads.
        """
        for param_name, param in self.module.named_parameters():
            param.grad = None

    def clip_fp32_gradients(self):
        clip_grad_norm_(parameters=self.module.parameters(),
                        max_norm=self.gradient_clipping(),
                        mpu=self.mpu)

    def _take_model_step(self, lr_kwargs, block_eigenvalue={}):
        if self.gradient_clipping() > 0.0:
            if not (self.fp16_enabled() or self.bfloat16_enabled() or self.amp_enabled()
                    or self.zero_optimization()):
                self.clip_fp32_gradients()
            elif self.amp_enabled():
                # AMP's recommended way of doing clipping
                # https://nvidia.github.io/apex/advanced.html#gradient-clipping
                master_params = amp.master_params(self.optimizer)
                clip_grad_norm_(parameters=master_params,
                                max_norm=self.gradient_clipping(),
                                mpu=self.mpu)
        self.optimizer.step()

        if hasattr(self.optimizer, '_global_grad_norm'):
            self._global_grad_norm = self.optimizer._global_grad_norm

        # Quantize the updated parameter if there is no overflow
        if self.quantizer:
            tensor_to_quantize = self.optimizer.bit16_groups if self.zero_optimization_stage(
            ) == 2 else self.optimizer.fp16_groups
            if self.compression_scheduler.weight_quantization_enabled:
                self.quantizer.quantize(
                    tensor_to_quantize,
                    (self.optimizer.overflow if self.fp16_enabled() else False),
                    self.eigenvalue_enabled(),
                    block_eigenvalue,
                )
        # zero grad in basic optimizer could be unreliable and may not exhibit
        # the behaviour that we want
        if self.bfloat16_enabled():
            # TODO: Temporary until bf16_optimizer and zero_optimizer are integrated
            if self.zero_optimization():
                self.optimizer.zero_grad()
            else:
                pass
        elif self.zero_optimization() or self.fp16_enabled() or self.amp_enabled():
            self.optimizer.zero_grad()
        else:
            self.zero_grad()

        report_progress = self.global_rank == 0 if self.global_rank else True

        # Check overflow here since in DS fp16 optimizer, the overflow is updated in above step() function.
        overflow = False
        if hasattr(self.optimizer, "overflow"):
            overflow = self.optimizer.overflow
        self._step_applied = not overflow

        if overflow:
            self.skipped_steps += 1
        else:
            self.compression_scheduler.step()
            if self.lr_scheduler is not None:
                try:
                    self.lr_scheduler.step(**(lr_kwargs or {}))
                except TypeError:
                    # XXX Hack to work with Megatron 2.0 and DeepSpeed pipelines.
                    # We don't currently have a way to specify lr_kwargs from
                    # pipe_engine.train_batch()
                    self.lr_scheduler.step(increment=self.train_batch_size())

        if report_progress and (self.global_steps + 1) % self.steps_per_print() == 0:
            self._report_progress(self.global_steps + 1)

        self.global_steps += 1
        self.global_samples += self.train_batch_size()

    def step(self, lr_kwargs=None):
        r"""Execute the weight update step after forward and backward propagation
        on effective_train_batch.
        """
        

        see_memory_usage("Engine before step", force=self.memory_breakdown())

        # Check early because self.global_steps is incremented at some point here.
        # TODO: Delay self.global_steps increment until very end of this function.
        flops_profiler_active = self.flops_profiler_enabled(
        ) and self.global_steps == self.flops_profiler_profile_step(
        ) and self.global_rank == 0

        self._start_timers(self.engine_timers.step_timers)

        assert self.optimizer is not None and not isinstance(self.optimizer, DummyOptim), \
            "must provide optimizer during init in order to use step"

        report_progress = self.global_rank == 0 if self.global_rank else True

        self._step_applied = False  # assume False, will flip to True

        # Update the model when we reach gradient accumulation boundaries
        if self.is_gradient_accumulation_boundary():
            self.gas_boundary_ctr += 1

            if (self.eigenvalue_enabled() and
                (self.gas_boundary_ctr % self.eigenvalue_gas_boundary_resolution() == 0)
                    and self.quantizer.any_precision_switch()):
                log_dist(f"computing eigenvalue...", ranks=[0])
                self.block_eigenvalue = self.eigenvalue.compute_eigenvalue(
                    self.module,
                    self.device,
                    self.optimizer.cur_scale)

            if self.progressive_layer_drop:
                self.progressive_layer_drop.update_state(self.global_steps)

            if (self.eigenvalue_enabled() and not self.gas_boundary_ctr %
                    self.eigenvalue_gas_boundary_resolution()
                    and self.quantizer.any_precision_switch()):
                self._take_model_step(lr_kwargs, self.block_eigenvalue)
            else:
                self._take_model_step(lr_kwargs)

        self.tput_timer.stop(report_progress)

        self._stop_timers(self.engine_timers.step_timers)

        # Log learning rate
        if self.monitor.enabled:
            if self.is_gradient_accumulation_boundary():
                if self.global_rank == 0:
                    self.summary_events = [(f"Train/Samples/lr",
                                            self.get_lr()[0],
                                            self.global_samples)]

                    if self.fp16_enabled() and hasattr(self.optimizer, "cur_scale"):
                        self.summary_events.append((
                            f"Train/Samples/loss_scale",
                            self.optimizer.cur_scale,
                            self.global_samples,
                        ))

                    if (self.eigenvalue_enabled() and not self.gas_boundary_ctr %
                            self.eigenvalue_gas_boundary_resolution()):
                        ev_values = self.block_eigenvalue.values()
                        for i in range(len(ev_values)):
                            self.summary_events.append((
                                f"Train/Eigenvalues/ModelBlockParam_{i}",
                                self.ev_values[i][0],
                                self.global_samples,
                            ))
                    self.monitor.write_events(self.summary_events)

        # Check flops profiling
        if flops_profiler_active:
            if self.autotuning_enabled():
                self.flops = self.flops_profiler.get_total_flops() * 3
            else:
                self.flops_profiler.print_model_profile(
                    profile_step=self.global_steps,
                    module_depth=self.flops_profiler_module_depth(),
                    top_modules=self.flops_profiler_top_modules(),
                    detailed=self.flops_profiler_detailed(),
                    output_file=self.flops_profiler_output_file(),
                )
            self.flops_profiler.end_profile()

        if self.autotuning_enabled() and self.global_steps == (
                self.autotuning_end_profile_step() + 1):
            self._autotuning_exit()

        if self.wall_clock_breakdown():
            # Log micro timing and reset
            self.timers.log(names=self.engine_timers.micro_timers,
                            memory_breakdown=self.memory_breakdown())

        if self.wall_clock_breakdown() or self.flops_profiler_enabled():
            # Log global timing and reset
            if self.is_gradient_accumulation_boundary():
                if self.monitor.enabled:
                    self._write_monitor()

                if self.has_moe_layers:
                    fwd_time = self.timers(FORWARD_GLOBAL_TIMER).elapsed(
                        reset=False) * 1000
                    self.print_forward_breakdown(fwd_time=fwd_time)

                self.timers.log(self.engine_timers.global_timers)

        self.micro_steps += 1
        see_memory_usage("Engine after step", force=self.memory_breakdown())

        

    def _start_timers(self, timer_names):
        for name in timer_names:
            self.timers(name).start()

    def _stop_timers(self, timer_names):
        record = self.is_gradient_accumulation_boundary() and \
            self.flops_profiler_enabled() and \
                (self.global_steps >= self.flops_profiler_profile_step())
        for name in timer_names:
            self.timers(name).stop(record=record)

    def _autotuning_exit(self):
        if self.global_rank == 0:
            msg = self.timers.get_mean([
                FORWARD_GLOBAL_TIMER,
                BACKWARD_GLOBAL_TIMER,
                STEP_GLOBAL_TIMER,
            ],
                                       reset=False)
            titer = msg[FORWARD_GLOBAL_TIMER] + msg[BACKWARD_GLOBAL_TIMER] + msg[
                STEP_GLOBAL_TIMER]
            msg["latency"] = titer
            msg["FLOPS_per_gpu"] = self.flops * self.gradient_accumulation_steps(
            ) / titer
            msg["throughput"] = self.train_batch_size() * 1000 / \
                msg["latency"]
            print_json_dist(msg, [0], path=self.autotuning_metric_path())
            import atexit
            atexit.register(print, "Autotuning: done with running current ds config.")
        exit()

    def _write_monitor(self):
        if self.global_rank == 0:
            self.summary_events = [
                (
                    f"Train/Samples/elapsed_time_ms_forward",
                    self.timers(FORWARD_GLOBAL_TIMER).elapsed(reset=False) * 1000.0,
                    self.global_samples,
                ),
                (
                    f"Train/Samples/elapsed_time_ms_backward",
                    self.timers(BACKWARD_GLOBAL_TIMER).elapsed(reset=False) * 1000.0,
                    self.global_samples,
                ),
                (
                    f"Train/Samples/elapsed_time_ms_backward_inner",
                    self.timers(BACKWARD_INNER_GLOBAL_TIMER).elapsed(reset=False) *
                    1000.0,
                    self.global_samples,
                ),
                (
                    f"Train/Samples/elapsed_time_ms_backward_allreduce",
                    self.timers(BACKWARD_REDUCE_GLOBAL_TIMER).elapsed(reset=False) *
                    1000.0,
                    self.global_samples,
                ),
                (
                    f"Train/Samples/elapsed_time_ms_step",
                    self.timers(STEP_GLOBAL_TIMER).elapsed(reset=False) * 1000.0,
                    self.global_samples,
                ),
            ]
            self.monitor.write_events(self.summary_events)

    def _get_optimizer_param(self, param_name):
        result = []
        if not self.optimizer:
            return result
        for group in self.optimizer.param_groups:
            if param_name in group:
                result.append(group[param_name])
            else:
                result.append(0.0)
        return result

    def get_lr(self):
        return self._get_optimizer_param("lr")

    def get_type(self):
        return self._get_optimizer_param("type")

    def get_mom(self):
        if self.optimizer_name() in ["SGD", "RMSprop"]:
            return self._get_optimizer_param("momentum")
        else:
            return self._get_optimizer_param("betas")

    def get_pld_theta(self):
        if self.progressive_layer_drop:
            return self.progressive_layer_drop.get_theta()
        else:
            return None

    def _report_progress(self, step):
        lr = self.get_lr()
        mom = self.get_mom()
        log_dist(f"step={step}, skipped={self.skipped_steps}, lr={lr}, mom={mom}",
                 ranks=[0])

    def allreduce_bucket(self, bucket, dp_group):
        tensor = self.flatten(bucket)

        tensor_to_allreduce = tensor

        if self.communication_data_type != tensor.dtype:
            tensor_to_allreduce = tensor.to(self.communication_data_type)

        if self.postscale_gradients():
            if self.gradient_predivide_factor() != 1.0:
                tensor_to_allreduce.mul_(1.0 / self.gradient_predivide_factor())

            dist.all_reduce(tensor_to_allreduce, group=dp_group)
            if self.gradient_average:
                if self.gradient_predivide_factor() != dist.get_world_size(
                        group=dp_group):
                    tensor_to_allreduce.mul_(self.gradient_predivide_factor() /
                                             dist.get_world_size(group=dp_group))
        else:
            tensor_to_allreduce.mul_(1. / dist.get_world_size(group=dp_group))
            dist.all_reduce(tensor_to_allreduce, group=dp_group)

        if self.communication_data_type != tensor.dtype and tensor is not tensor_to_allreduce:
            tensor.copy_(tensor_to_allreduce)

        return tensor

    def allreduce_and_copy(self, small_bucket, dp_group):
        allreduced = self.allreduce_bucket(small_bucket, dp_group)
        for buf, synced in zip(small_bucket, self.unflatten(allreduced, small_bucket)):
            buf.copy_(synced)

    def allreduce_no_retain(self, bucket, dp_group, numel_per_bucket=500000000):
        small_bucket = []
        numel = 0
        for tensor in bucket:
            small_bucket.append(tensor)
            numel = numel + tensor.numel()
            if numel > numel_per_bucket:
                self.allreduce_and_copy(small_bucket, dp_group)
                small_bucket = []
                numel = 0
        if len(small_bucket) > 0:
            self.allreduce_and_copy(small_bucket, dp_group)

    def _get_gradients_for_reduction(self):
        non_expert_grads = []
        expert_grads = {}
        if self.has_moe_layers:
            for key in self.expert_data_parallel_group.keys():
                expert_grads[key] = []

        for param_name, param in self.module.named_parameters():
            if param.grad is None:
                # In cases where there is an imbalance of empty grads across
                # ranks we must create empty grads, this will ensure that every
                # rank is reducing the same size. In some cases it may make
                # sense in the future to support the ability to average not
                # w.r.t. world size but with a different value.
                param.grad = torch.zeros(param.size(),
                                         dtype=param.dtype,
                                         device=param.device)

            grad_data = param.grad.data
            if param_name in self.sparse_tensor_module_names or grad_data.is_sparse:
                # Call param.grad without data to avoid problem with setting of updated grads
                grad_data = SparseTensor(param.grad)

            if is_moe_param(param):
                expert_grads[param.group_name].append(grad_data)
            else:
                non_expert_grads.append(grad_data)

        return non_expert_grads, expert_grads

    def _reduce_non_expert_gradients(self, grads, elements_per_buffer):
        split_buckets = split_half_float_double_sparse(grads)
        for _, bucket_tuple in enumerate(split_buckets):
            bucket_type, bucket = bucket_tuple

            if self.pipeline_parallelism:
                dp_group = self.mpu.get_data_parallel_group()
            else:
                dp_group = groups._get_data_parallel_group()

            if bucket_type == SparseTensor.type():
                self.sparse_allreduce_no_retain(bucket, dp_group=dp_group)
            else:
                self.allreduce_no_retain(bucket,
                                         dp_group=dp_group,
                                         numel_per_bucket=elements_per_buffer)

    def _reduce_expert_gradients(self, expert_grads, elements_per_buffer):
        for ep_name, expert_grads_group in expert_grads.items():
            expert_split_buckets = split_half_float_double_sparse(expert_grads_group)
            for i, bucket_tuple in enumerate(expert_split_buckets):
                bucket_type, bucket = bucket_tuple
                if bucket_type == SparseTensor.type():
                    self.sparse_allreduce_no_retain(
                        bucket,
                        groups._get_expert_data_parallel_group(ep_name))
                else:
                    # Separate between diff groups
                    self.allreduce_no_retain(
                        bucket,
                        dp_group=groups._get_expert_data_parallel_group(ep_name),
                        numel_per_bucket=elements_per_buffer)

    def buffered_allreduce_fallback(self, grads=None, elements_per_buffer=500000000):
        if grads is None:
            non_expert_grads, expert_grads = self._get_gradients_for_reduction()
        else:
            assert not self.has_moe_layers, "attempting to reduce grads in unsupported way w.r.t. MoE"
            non_expert_grads = grads

        self._reduce_non_expert_gradients(non_expert_grads, elements_per_buffer)

        if self.has_moe_layers:
            self._reduce_expert_gradients(expert_grads, elements_per_buffer)

    def sparse_allreduce_no_retain(self, bucket, dp_group):
        allreduced_sparses = self.sparse_allreduce_bucket(bucket, dp_group)
        # Densify sparse tensor and copy back to original location
        for tensor in allreduced_sparses:
            if tensor.is_sparse:
                tensor.orig_dense_tensor.data = tensor.to_coo_tensor()
            else:
                tensor.orig_dense_tensor.copy_(tensor.to_dense())

    def sparse_allreduce_bucket(self, bucket, dp_group):
        sparse_list = []
        for sparse in bucket:
            sparse_list.append(self.sparse_allreduce(sparse, dp_group))
        return sparse_list

    def sparse_allreduce(self, sparse, dp_group):
        # Pre-divide for fp16 stability
        sparse.values.mul_(1.0 / dist.get_world_size(group=dp_group))

        original_data_type = sparse.values.dtype
        if self.communication_data_type != sparse.values.dtype:
            if self.communication_data_type in (torch.float16, torch.bfloat16):
                indices = sparse.indices.to(torch.int32)
            else:
                indices = sparse.indices
            values = sparse.values.to(self.communication_data_type)
        else:
            indices = sparse.indices
            values = sparse.values

        indices_device_list = self.sparse_all_gather(indices, dp_group)
        values_device_list = self.sparse_all_gather(values, dp_group)

        sparse.indices = torch.cat(indices_device_list).to(torch.long)
        sparse.values = torch.cat(values_device_list).to(original_data_type)
        return sparse

    def sparse_all_gather(self, value, dp_group):
        my_size = torch.LongTensor([value.size()[0]]).to(self.device)
        all_sizes = self.all_gather_scalar(my_size, dp_group)
        max_size = torch.cat(all_sizes).max()
        fill_size = max_size - my_size

        assert value.dim() in [1, 2]
        if value.dim() == 1:
            if fill_size > 0:
                value = torch.cat([value, value.new_empty(fill_size)])
            tensor_list = [
                value.new_empty(max_size)
                for _ in range(dist.get_world_size(group=dp_group))
            ]
        else:
            if fill_size > 0:
                value = torch.cat([value, value.new_empty(fill_size, value.size()[1])])
            tensor_list = [
                value.new_empty(max_size,
                                value.size()[1])
                for _ in range(dist.get_world_size(group=dp_group))
            ]

        dist.all_gather(tensor_list, value, group=dp_group)
        tensors = []
        for dev_idx, t in enumerate(tensor_list):
            size = all_sizes[dev_idx][0]
            tensors.append(
                t.index_select(0,
                               torch.arange(size,
                                            dtype=torch.long,
                                            device=self.device)))

        return tensors

    def all_gather_scalar(self, value, dp_group):
        tensor_list = [
            value.new_zeros(value.size())
            for _ in range(dist.get_world_size(group=dp_group))
        ]
        dist.all_gather(tensor_list, value, group=dp_group)
        return tensor_list

    def module_state_dict(self, destination=None, prefix="", keep_vars=False):
        sd = self.module.state_dict(destination, prefix, keep_vars)
        return sd

    @staticmethod
    def load_moe_state_dict(checkpoint_path,
                            tag,
                            state_dict,
                            old_moe_load,
                            model=None,
                            mpu=None,
                            num_experts=1,
                            checkpoint_engine=TorchCheckpointEngine()):
        if old_moe_load:
            expp_rank = groups._get_expert_data_parallel_rank(
                groups._get_max_expert_size_name())

            num_local_experts = max(
                num_experts) // groups._get_expert_parallel_world_size(
                    groups._get_max_expert_size_name())
            for local_expert_id in range(num_local_experts):
                global_expert_id = expp_rank * num_local_experts + local_expert_id
                expert_state_dict = checkpoint_engine.load(DeepSpeedEngine._get_expert_ckpt_name(
                    checkpoint_path,
                    -1, # -1 means ignore layer_id
                    global_expert_id,
                    tag,
                    mpu),
                    map_location=torch.device('cpu'))

                # Updating global -> local expert ids
                moe_str_prefix = '.deepspeed_moe.experts.deepspeed_experts.'
                for key in list(expert_state_dict.keys()):
                    local_key = key.replace(f'{moe_str_prefix}{global_expert_id}',
                                            f'{moe_str_prefix}{local_expert_id}')
                    expert_state_dict[local_key] = expert_state_dict.pop(key)
                state_dict.update(expert_state_dict)

        else:
            moe_layer_id = 0
            for n_module, module in model.named_modules():
                if isinstance(module, MoE):  # and deepspeed.comm.get_rank() == 0:
                    group_name = module.expert_group_name
                    num_local_experts = module.num_local_experts
                    expp_rank = groups._get_expert_parallel_rank(group_name)
                    # loop all local_experts
                    for local_expert_id in range(num_local_experts):
                        global_expert_id = expp_rank * num_local_experts + local_expert_id
                        expert_state_dict = checkpoint_engine.load(
                            DeepSpeedEngine._get_expert_ckpt_name(
                                checkpoint_path,
                                moe_layer_id,
                                global_expert_id,
                                tag,
                                mpu),
                            map_location=torch.device('cpu'))
                        # print(expert_state_dict.keys())
                        # Updating global -> local expert ids
                        moe_str_prefix = '.deepspeed_moe.experts.deepspeed_experts.'
                        for key in list(expert_state_dict.keys()):
                            local_key = key.replace(
                                f'{moe_str_prefix}{global_expert_id}',
                                f'{moe_str_prefix}{local_expert_id}')
                            expert_state_dict[local_key] = expert_state_dict.pop(key)
                        state_dict.update(expert_state_dict)
                    moe_layer_id += 1

    def load_module_state_dict(self, state_dict, strict=True, custom_load_fn=None):
        if custom_load_fn:
            custom_load_fn(src=state_dict, dst=self.module)
        else:
            self.module.load_state_dict(state_dict, # TODO
                                        strict=strict)

    def _get_zero_ckpt_prefix(self, dp_rank, bf16_mode):
        return f'{"bf16_" if bf16_mode else ""}zero_pp_rank_{dp_rank}'

    def _get_rank_zero_ckpt_name(self,
                                 checkpoints_path,
                                 tag,
                                 mp_rank,
                                 dp_rank,
                                 bf16_mode):
        file_prefix = self._get_zero_ckpt_prefix(dp_rank, bf16_mode=bf16_mode)
        zero_ckpt_name = os.path.join(
            checkpoints_path,
            str(tag),
            f"{file_prefix}_mp_rank_{mp_rank:02d}_optim_states.pt",
        )
        return zero_ckpt_name

    def _get_zero_ckpt_name(self, checkpoints_path, tag):
        mp_rank = 0 if self.mpu is None else self.mpu.get_model_parallel_rank()
        pp_rank = dist.get_rank(group=self.optimizer.dp_process_group)
        bf16_mode = self.bfloat16_enabled()
        return self._get_rank_zero_ckpt_name(checkpoints_path,
                                             tag,
                                             mp_rank,
                                             pp_rank,
                                             bf16_mode)

    def _get_ckpt_name(self, checkpoints_path, tag, mp_placeholder=None):
        if mp_placeholder is not None:
            mp_rank_str = mp_placeholder
        else:
            mp_rank = 0 if self.mpu is None else self.mpu.get_model_parallel_rank()
            mp_rank_str = f"{mp_rank:02d}"

        if self.zero_optimization_partition_weights():
            filename = "zero_pp_rank_{}".format(
                dist.get_rank(group=self.optimizer.dp_process_group))
            ckpt_name = os.path.join(
                checkpoints_path,
                str(tag),
                f"{filename}_mp_rank_{mp_rank_str}_model_states.pt",
            )
        else:
            ckpt_name = os.path.join(
                checkpoints_path,
                str(tag),
                "mp_rank_" + mp_rank_str + "_model_states.pt",
            )
        return ckpt_name

    def _get_optimizer_ckpt_name(self, checkpoints_path, tag, expp_rank):
        mp_rank = 0 if self.mpu is None else self.mpu.get_model_parallel_rank()
        ckpt_name = os.path.join(
            checkpoints_path,
            str(tag),
            f'expp_rank_{expp_rank}_mp_rank_{mp_rank:02d}_optim_states.pt')
        return ckpt_name

    @staticmethod
    def _get_expert_ckpt_name(checkpoints_path, layer_id, expert_id, tag, mpu=None):
        mp_rank = 0 if mpu is None else mpu.get_model_parallel_rank()
        if layer_id <= -1:
            # Used to support old checkpoint loading
            ckpt_name = os.path.join(
                checkpoints_path,
                '' if tag is None else str(tag),
                f'expert_{expert_id}_mp_rank_{mp_rank:02d}_model_states.pt')
        else:
            # Used to support new checkpoint loading
            ckpt_name = os.path.join(
                checkpoints_path,
                '' if tag is None else str(tag),
                f'layer_{layer_id}_expert_{expert_id}_mp_rank_{mp_rank:02d}_model_states.pt'
            )
        return ckpt_name

    def _get_all_ckpt_names(self, checkpoints_path, tag):
        # It is required that (checkpoints_path, tag) are consistent among all ranks.
        ckpt_file_pattern = self._get_ckpt_name(checkpoints_path,
                                                tag,
                                                mp_placeholder="*")
        import glob

        ckpt_files = glob.glob(ckpt_file_pattern)
        ckpt_files.sort()
        return ckpt_files

    def load_checkpoint(self,
                        load_dir,
                        tag=None,
                        load_module_strict=True,
                        load_optimizer_states=True,
                        load_lr_scheduler_states=True,
                        load_module_only=False,
                        custom_load_fn=None):
        """Load training checkpoint
        Arguments:
            load_dir: Required. Directory to load the checkpoint from
            tag: Checkpoint tag used as a unique identifier for checkpoint, if not provided will attempt to load tag in 'latest' file
            load_module_strict: Optional. Boolean to strictly enforce that the keys in state_dict of module and checkpoint match.
            load_optimizer_states: Optional. Boolean to load the training optimizer states from Checkpoint. Ex. ADAM's momentum and variance
            load_lr_scheduler_states: Optional. Boolean to add the learning rate scheduler states from Checkpoint.
            load_module_only: Optional. Boolean to load only the model weights from the checkpoint. Ex. warmstarting.
            custom_load_fn: Optional. Custom model load function.
        Returns:
            A tuple of ``load_path`` and ``client_state``.
            *``load_path``: Path of the loaded checkpoint. ``None`` if loading the checkpoint failed.
            *``client_state``: State dictionary used for loading required training states in the client code.
        Important: under ZeRO3, one cannot load checkpoint with ``engine.load_checkpoint()`` right
        after ``engine.save_checkpoint()``. It is because ``engine.module`` is partitioned, and
        ``load_checkpoint()`` wants a pristine model. If insisting to do so, please reinitialize engine
        before ``load_checkpoint()``.
        """

        if tag is None:
            latest_tag = "latest_universal" if self.load_universal_checkpoint(
            ) else "latest"
            latest_path = os.path.join(load_dir, latest_tag)
            if os.path.isfile(latest_path):
                with open(latest_path, "r") as fd:
                    tag = fd.read().strip()
            else:
                if self.load_universal_checkpoint():
                    raise ValueError(
                        f'Invalid for universal checkpoint: {latest_path} does not exist'
                    )
                else:
                    logger.warning(
                        f"Unable to find latest file at {latest_path}, if trying to load latest "
                        "checkpoint please ensure this file exists or pass an explicit checkpoint tag when loading a checkpoint."
                    )
                    return None, None

        print("Loading from tag:",tag)

        if self.zero_optimization_partition_weights():
            # Prepare for checkpoint load by ensuring all parameters are partitioned
            self.optimizer.checkpoint_event_prologue()

        load_path, client_states = self._load_checkpoint(load_dir,
                                                         tag,
                                                         load_module_strict=load_module_strict,
                                                         load_optimizer_states=load_optimizer_states,
                                                         load_lr_scheduler_states=load_lr_scheduler_states,
                                                         load_module_only=load_module_only,
                                                         custom_load_fn=custom_load_fn)

        load_zero_checkpoint = self.zero_optimization() or self.bfloat16_enabled()
        if load_zero_checkpoint and load_path is not None:
            success = self._load_zero_checkpoint(
                load_dir,
                tag,
                load_optimizer_states=load_optimizer_states)
            if not success:
                self.optimizer._restore_from_bit16_weights()

        if self.zero_optimization_partition_weights():
            self.optimizer.checkpoint_event_epilogue()

        return load_path, client_states
    
    def _move_module_cpu_transfer(self, dict_state):
        if(self.zero_cpu_offload() == False):
            for key, value in dict_state.items():
                dict_state[key] = value.cuda()

    def _move_opt_cpu_transfer(self, dict_state):

        for item_key, item_value in dict_state.items():
            if(isinstance(item_value, torch.Tensor)):
                dict_state[item_key] = item_value.cuda()
            elif isinstance(item_value, dict):
                self._move_opt_cpu_transfer( dict_state[item_key])


    def _load_checkpoint(self,
                         load_dir,
                         tag,
                         load_module_strict=True,
                         load_optimizer_states=True,
                         load_lr_scheduler_states=True,
                         load_module_only=False,
                         custom_load_fn=None):

        from deepspeed.runtime.state_dict_factory import SDLoaderFactory

        ckpt_list = self._get_all_ckpt_names(load_dir, tag)
        sd_loader = SDLoaderFactory.get_sd_loader(
            ckpt_list,
            checkpoint_engine=self.checkpoint_engine)

        is_pipe_parallel = isinstance(self.module, PipelineModule)

        mp_rank = 0 if self.mpu is None else self.mpu.get_model_parallel_rank()
        load_path, checkpoint, _ = sd_loader.load(
            self.mp_world_size, mp_rank, is_pipe_parallel=is_pipe_parallel
        )

        if checkpoint is None:
            return None, None

        if is_pipe_parallel:
            # Pipeline parallelism uses this to load its own checkpoint files.
            self._curr_ckpt_path = os.path.join(load_dir, tag)

        if self.has_moe_layers:
            # print(checkpoint.keys())
            old_moe_load = False
            if not isinstance(checkpoint['num_experts'], list):
                old_moe_load = True
            DeepSpeedEngine.load_moe_state_dict(load_dir,
                                                tag,
                                                state_dict=checkpoint['module'],
                                                old_moe_load=old_moe_load,
                                                model=self.module,
                                                mpu=self.mpu,
<<<<<<< HEAD
                                                num_experts=self.num_experts)
        if(self.enable_two_level_checkpoint):
            None
            # self._move_module_cpu_transfer(checkpoint['module'])
            # self._move_opt_cpu_transfer(checkpoint['optimizer'])
        self.load_module_state_dict(state_dict=checkpoint['module'],
                                    strict=load_module_strict,
                                    custom_load_fn=custom_load_fn)
=======
                                                num_experts=self.num_experts,
                                                checkpoint_engine=self.checkpoint_engine)
        if not self.load_universal_checkpoint():
            self.load_module_state_dict(state_dict=checkpoint['module'],
                                        strict=load_module_strict,
                                        custom_load_fn=custom_load_fn)
>>>>>>> 66205a12

        self.loaded_checkpoint_dp_world_size = checkpoint['dp_world_size']

        if load_module_only:
            deepspeed_states = ['module']
            if self.optimizer is not None and self.fp16_enabled():
                self.optimizer.refresh_fp32_params()
        else:
            if self.has_moe_layers:
                largest_group_name = groups._get_max_expert_size_name()
                expp_rank = groups._get_expert_parallel_rank(largest_group_name)
                optim_load_path = self._get_optimizer_ckpt_name(load_dir, tag, expp_rank)
                optim_checkpoint = self.checkpoint_engine.load(
                    optim_load_path,
                    map_location=torch.device('cpu'))
            else:
                optim_checkpoint = checkpoint

            has_zero_optimizer_state = self.zero_optimization() or self.bfloat16_enabled(
            )
            if load_optimizer_states and self.optimizer is not None and not has_zero_optimizer_state:
                if self.fp16_enabled():
                    self.optimizer.load_state_dict(
                        optim_checkpoint['optimizer'],
                        load_optimizer_states=load_optimizer_states)
                else:
                    self.optimizer.load_state_dict(optim_checkpoint['optimizer'])

            if load_lr_scheduler_states and self.lr_scheduler is not None:
                self.lr_scheduler.load_state_dict(checkpoint['lr_scheduler'])

            def get_sparse_tensor_module_names(original_set,
                                               loaded_set,
                                               original_parameters,
                                               loaded_parameters):
                result = set()

                for name in original_set:
                    if name in loaded_parameters and name not in loaded_set:
                        continue  # parameter existed in previous model and was not sparse
                    result.add(name)

                for name in loaded_set:
                    if name in original_parameters:
                        result.add(
                            name)  # parameter exists in both configs and it was sparse

                return result

            if 'sparse_tensor_module_names' in checkpoint:
                sparse_tensor_module_names = checkpoint['sparse_tensor_module_names']
            elif 'csr_tensor_module_names' in checkpoint:
                sparse_tensor_module_names = checkpoint['csr_tensor_module_names']
            else:
                sparse_tensor_module_names = None
            if sparse_tensor_module_names is not None:
                if load_module_strict:
                    self.sparse_tensor_module_names = sparse_tensor_module_names
                else:
                    self.sparse_tensor_module_names = get_sparse_tensor_module_names(
                        self.sparse_tensor_module_names,
                        sparse_tensor_module_names,
                        dict(self.module.named_parameters()),
                        checkpoint["module"])

            self.global_steps = checkpoint['global_steps']
            self.global_samples = checkpoint.get(
                'global_samples',
                self.global_steps * self.train_batch_size())
            self.skipped_steps = checkpoint['skipped_steps']
            self.loaded_checkpoint_mp_world_size = checkpoint['mp_world_size']
            deepspeed_states = [
                'module',
                'sparse_tensor_module_names',
                'skipped_steps',
                'global_steps',
                'dp_world_size',
                'mp_world_size'
            ]
        client_state = {}

        if load_lr_scheduler_states:
            deepspeed_states.append('lr_scheduler')
        if load_optimizer_states:
            deepspeed_states.append('optimizer')

        client_state = {
            key: value
            for key,
            value in checkpoint.items() if not key in deepspeed_states
        }

        if not load_optimizer_states and not load_module_only:
            client_state['optimizer'] = optim_checkpoint['optimizer']

        return load_path, client_state

    def _load_zero_checkpoint(self, load_dir, tag, load_optimizer_states=True):
<<<<<<< HEAD
        zero_sd_list = self._get_all_zero_checkpoints(load_dir, tag)
        if zero_sd_list is None:
            return False

        if not self.zero_elastic_checkpoint() and load_optimizer_states and self.dp_world_size != self.loaded_checkpoint_dp_world_size:
            raise ZeRORuntimeException("The checkpoint being loaded used a DP " \
                f"world size of {self.loaded_checkpoint_dp_world_size} but the " \
                f"current world size is {self.dp_world_size}. Automatic adjustment " \
                "of ZeRO's optimizer state partitioning with a new world size is not " \
                "currently supported.")
=======
        if self.load_universal_checkpoint():
            zero_sd_list = None
            checkpoint_folder = f'{os.path.join(load_dir, tag)}'
        else:
            if load_optimizer_states and self.dp_world_size != self.loaded_checkpoint_dp_world_size:
                raise ZeRORuntimeException("The checkpoint being loaded used a DP " \
                    f"world size of {self.loaded_checkpoint_dp_world_size} but the " \
                    f"current world size is {self.dp_world_size}. Automatic adjustment " \
                    "of ZeRO's optimizer state partitioning with a new world size is not " \
                    "currently supported.")
            checkpoint_folder = None
            zero_sd_list = self._get_all_zero_checkpoints(load_dir, tag)
            if zero_sd_list is None:
                return False
>>>>>>> 66205a12

        self.optimizer.load_state_dict(
            state_dict_list=zero_sd_list,
            load_optimizer_states=load_optimizer_states,
            load_from_fp32_weights=self.zero_load_from_fp32_weights(),
            checkpoint_folder=checkpoint_folder)

        if self.load_universal_checkpoint():
            logger.info(
                f'loaded universal zero checkpoints from {checkpoint_folder} for rank {self.global_rank}'
            )
        else:
            logger.info(
                f"loading {len(zero_sd_list)} zero partition checkpoints for rank {self.global_rank}"
            )
        return True

    def _get_mp_rank_zero_checkpoint_names(self,
                                           load_dir,
                                           tag,
                                           mp_rank,
                                           dp_world_size,
                                           bf16_mode):
        zero_ckpt_names = []
        for dp_rank in range(dp_world_size):
            ckpt_name = self._get_rank_zero_ckpt_name(checkpoints_path=load_dir,
                                                      tag=tag,
                                                      mp_rank=mp_rank,
                                                      dp_rank=dp_rank,
                                                      bf16_mode=bf16_mode)
            zero_ckpt_names.append(ckpt_name)

        return zero_ckpt_names

    def _get_all_zero_checkpoint_names(self, load_dir, tag, bf16_mode):
        mp_rank = 0 if self.mpu is None else self.mpu.get_model_parallel_rank()
        zero_ckpt_names = self._get_mp_rank_zero_checkpoint_names(
            load_dir=load_dir,
            tag=tag,
            mp_rank=mp_rank,
            dp_world_size=self.loaded_checkpoint_dp_world_size,
            bf16_mode=bf16_mode)
        invalid_zero_ckpt_paths = []
        for i, ckpt_name in enumerate(zero_ckpt_names):
            if not os.path.exists(ckpt_name):
                # transparently handle the old file pattern for optim_states
                if "optim_states.pt" in ckpt_name:
                    ckpt_name_try = ckpt_name.replace("_optim_states.pt",
                                                      "optim_states.pt")
                    if os.path.exists(ckpt_name_try):
                        zero_ckpt_names[i] = ckpt_name_try
                        continue
                invalid_zero_ckpt_paths.append(ckpt_name)

        if len(invalid_zero_ckpt_paths) > 0:
            logger.warn(
                f"The following zero checkpoints paths are missing: {invalid_zero_ckpt_paths}"
            )
            return None

        return zero_ckpt_names

    def _get_all_zero_checkpoint_state_dicts(self, zero_ckpt_names):
        zero_sd_list = []
        for i, ckpt_name in enumerate(zero_ckpt_names):
            _state = None
            # Fully load state for current rank
            if self.zero_elastic_checkpoint() or dist.get_rank(
                    group=self.optimizer.dp_process_group) == i:
                _state = self.checkpoint_engine.load(
                    ckpt_name,
                    map_location='cpu',
                )
            else:
                _state = {OPTIMIZER_STATE_DICT: None}
            zero_sd_list.append(_state)

        zero_optimizer_sd = [sd[OPTIMIZER_STATE_DICT] for sd in zero_sd_list]
        logger.info(
            f"successfully read {len(zero_optimizer_sd)} ZeRO state_dicts for rank {self.global_rank}"
        )
        return zero_optimizer_sd

    def _get_all_zero_checkpoints(self, load_dir, tag):
        for bf16_mode in [self.bfloat16_enabled(), not self.bfloat16_enabled()]:
            zero_ckpt_names = self._get_all_zero_checkpoint_names(
                load_dir,
                tag,
                bf16_mode)
            if zero_ckpt_names is not None:
                # Warn if loading checkpoint of different bit16 type
                if bf16_mode is not self.bfloat16_enabled():
                    checkpoint_bit16 = BFLOAT16 if bf16_mode else FP16
                    engine_bit16 = BFLOAT16 if self.bfloat16_enabled() else FP16
                    logger.warn(
                        f'Loading {checkpoint_bit16} zero checkpoints into {engine_bit16} training engine'
                    )
                return self._get_all_zero_checkpoint_state_dicts(zero_ckpt_names)

        return None

    def _checkpoint_tag_validation(self, tag):
        if self.checkpoint_tag_validation_enabled():
            s_hash = hashlib.sha1(tag.encode())
            bhash = torch.ByteTensor([s_hash.digest()]).flatten().to(self.device)
            max_bhash = bhash.clone()
            min_bhash = bhash.clone()
            dist.all_reduce(max_bhash, op=dist.ReduceOp.MAX)
            dist.all_reduce(min_bhash, op=dist.ReduceOp.MIN)
            valid = all(min_bhash == bhash) and all(max_bhash == bhash)
            msg = (
                f"[rank={dist.get_rank()}] The checkpoint tag name '{tag}' is not consistent across "
                "all ranks. Including rank unique information in checkpoint tag could cause issues when "
                "restoring with different world sizes.")
            if self.checkpoint_tag_validation_fail():
                assert valid, msg
            elif not valid:
                logger.warning(msg)
    def _initialize_dict_checkpoint_two_level(self, val):
        if(isinstance(val, dict)):
            temp_dict = dict()
            for item_key, item_value in val.items():
                temp_dict[item_key] = self._initialize_dict_checkpoint_two_level(item_value)
            return temp_dict
        elif(isinstance(val, torch.Tensor)):
            return val.cpu()
        else:
            return val
    def _copy_dict_checkpoint_two_level(self, dest, val):
        if(isinstance(val, dict)):
            for item_key, item_value in val.items():
                if(not isinstance(item_value, (dict, torch.Tensor))):
                    dest[item_key] = item_value
                else:
                    self._copy_dict_checkpoint_two_level(dest[item_key], item_value)
        elif(isinstance(val, torch.Tensor)):
            dest.copy_(val)
        else:
            raise ValueError(f"Unsupported Value in Checkpoint")
    
    def _save_checkpoint_multi_level_cpu_transfer_module(self):

        if (self.checkpoint_module_cpu_stage == None):
            self.checkpoint_module_cpu_stage = dict()
            for key, value in self.module.state_dict().items():
                self.checkpoint_module_cpu_stage[key] = self._initialize_dict_checkpoint_two_level(value)
        #     for key, value in self.module.state_dict().items():
        #         self.checkpoint_module_cpu_stage[key] = value.cpu()
        else:
            self._copy_dict_checkpoint_two_level(
                self.checkpoint_module_cpu_stage, 
                self.module.state_dict(),
                )
                # self.checkpoint_module_cpu_stage[key].copy_(value)


    def _save_checkpoint_multi_level_cpu_transfer_optimizer(self):

        if (self.checkpoint_optimizer_cpu_stage == None):
            self.checkpoint_optimizer_cpu_stage = dict()
            for key, value in self.optimizer.state_dict().items():
                self.checkpoint_optimizer_cpu_stage[key] = self._initialize_dict_checkpoint_two_level(value)
        else:
            self._copy_dict_checkpoint_two_level(
                    self.checkpoint_optimizer_cpu_stage, 
                    self.optimizer.state_dict(),
                    )

    def _wait_save_checkpoint(self):
        t = time.time()
        if(self.checkpoint_cpu_thread_save_nonzero != None):          
            self.checkpoint_cpu_thread_save_nonzero.join()

        if(self.checkpoint_cpu_thread_save_zero != None):
            self.checkpoint_cpu_thread_save_zero.join()

        if(self.checkpoint_cpu_thread_save_zero != None or
            self.checkpoint_cpu_thread_save_nonzero!=None):

            if self.global_rank == 0:
                print("Thread join:", time.time()-t)
    def _save_checkpoint_multi_level_cpu(self, save_dir, tag, client_state={}):
        t = time.time()
        save_path = self._get_ckpt_name(save_dir, tag)
        
        self._save_checkpoint_multi_level_cpu_transfer_module()
        zero_optimizer_state = self.zero_optimization() or self.bfloat16_enabled()
        if self.optimizer and not zero_optimizer_state:
            self._save_checkpoint_multi_level_cpu_transfer_optimizer()
        # torch.cuda.synchronize()

        if self.global_rank == 0:
            print("Time transfer GPU->CPU:", time.time()-t)
        # A hack to save the checkpointing directory. Pipeline parallelism overrides
        # module_state_dict() and uses this path to save the model. module_state_dict()
        # then instead just returns None.
        self._curr_ckpt_path = os.path.join(save_dir, tag)

        
        state = dict(
                     module=self.checkpoint_module_cpu_stage,
                     buffer_names=self._get_buffer_names(),
                     optimizer=self.checkpoint_optimizer_cpu_stage
                     if self.optimizer and not zero_optimizer_state else None,
                     param_shapes=copy.deepcopy(self._get_zero_param_shapes())
                     if self.optimizer and zero_optimizer_state else None,
                     lr_scheduler=copy.deepcopy(self.lr_scheduler.state_dict())
                     if self.lr_scheduler is not None else None,
                     sparse_tensor_module_names=self.sparse_tensor_module_names,
                     skipped_steps=self.skipped_steps,
                     global_steps=self.global_steps,
                     global_samples=self.global_samples,
                     dp_world_size=self.dp_world_size,
                     mp_world_size=self.mp_world_size,
                     ds_config=self.config,
                     ds_version=version)

        state.update(client_state)

        def async_save_checkpoint(state):
            log_dist(message=f'Saving model checkpoint: {save_path}', ranks=[0, 1])
            torch.save(state, save_path)
            self._curr_save_path = None

        self.checkpoint_cpu_thread_save_nonzero = threading.Thread(
                                                target=async_save_checkpoint,
                                                args = (state,)
                                            )
        self.checkpoint_cpu_thread_save_nonzero.start()
        if self.global_rank == 0:
            print("Thread Started:", time.time()-t)

    def get_checkpoint_overhead(self, save_dir):
        enable_two_level_checkpoint = self.enable_two_level_checkpoint
        self.enable_two_level_checkpoint = False
        t_start = time.time()
        self.save_checkpoint(save_dir)
        checkpoint_overhead = time.time() - t_start
        self.enable_two_level_checkpoint = enable_two_level_checkpoint

        self.checkpoint_overhead = checkpoint_overhead
        return checkpoint_overhead

    def get_checkpoint_frequency(self):

        iteration_time = 0

        if(self.checkpoint_frequency ==None):

            self.max_checkpoint_overhead_percentage = 0.05

            # if self.wall_clock_breakdown() and self.global_rank==0:
            # fw_latency = self.timers('forward').mean()
            # bw_latency = self.timers('backward').mean()
            # st_latency = self.timers('step').mean()

            # iteration_time = fw_latency + bw_latency + st_latency

            checkpoint_freq_factor = 10

            samples_per_step = self.tput_timer.total_step_count - self.tput_timer.start_step
            time_per_step = self.tput_timer.total_elapsed_time / samples_per_step
            time_per_iteration = self.gradient_accumulation_steps() * time_per_step

            if not self.enable_two_level_checkpoint:
                est_checkpoint_frequency = math.ceil(self.checkpoint_overhead / (time_per_iteration*self.max_checkpoint_overhead_percentage))     
            else:
                est_checkpoint_frequency = math.ceil(self.checkpoint_overhead / time_per_iteration)
            
            offset = checkpoint_freq_factor - (est_checkpoint_frequency % checkpoint_freq_factor)
            checkpoint_frequency = est_checkpoint_frequency + offset 
            checkpoint_frequency = torch.tensor([checkpoint_frequency]).to(self.device)
            dist.all_reduce(checkpoint_frequency, op=torch.distributed.ReduceOp.MAX)

            self.checkpoint_frequency = checkpoint_frequency.item()

            print("Checkpoint Freq:", self.checkpoint_frequency)

        # print("Computed Iteration time:", self.tput_timer.batch_size, self.tput_timer.num_workers , self.gradient_accumulation_steps() *( self.tput_timer.total_elapsed_time) / (self.tput_timer.total_step_count - self.tput_timer.start_step) )


    def save_checkpoint_elastic_training(self, save_dir=None, tag=None, client_state={}, save_latest=True):
        if self.checkpoint_frequency == None:
            return 0
        if self.global_steps % self.checkpoint_frequency !=0 :
            return 0
        assert tag==None, "Automatic checkpointing in  Elastic training does not support custom tag to reduce memory consumption"
        if save_dir == None:
            save_dir = self.elastic_save_dir
        if self.elastic_megatron_save and False:
            original_state_dict = self.module.state_dict
            self.module.state_dict = self.module.state_dict_for_save_checkpoint


        self._wait_save_checkpoint()
        tag = self.elastic_checkpoint_tags[self.elastic_checkpoint_tag]
        if self.global_rank == 0:
            if os.path.exists(save_dir):
                with open(os.path.join(save_dir, 'latest'), 'w') as fd:
                    fd.write(tag)

        self.elastic_checkpoint_tag = (self.elastic_checkpoint_tag + 1) % len(self.elastic_checkpoint_tags)

        # Get tag for the next checkpoint
        tag = self.elastic_checkpoint_tags[self.elastic_checkpoint_tag]
        self.save_checkpoint(save_dir, tag, client_state, save_latest=True)

        if self.elastic_megatron_save and False:
            self.module.state_dict = original_state_dict


                

    def save_checkpoint(self, save_dir, tag=None, client_state={}, save_latest=True):
        r"""Save training checkpoint
        Arguments:
            save_dir: Required. Directory for saving the checkpoint
            tag: Optional. Checkpoint tag used as a unique identifier for the checkpoint, global step is
                used if not provided. Tag name must be the same across all ranks.
            client_state: Optional. State dictionary used for saving required training states in the client code.
            save_latest: Optional. Save a file 'latest' pointing to the latest saved checkpoint.
        Important: all processes must call this method and not just the process with rank 0. It is
        because each process needs to save its master weights and scheduler+optimizer states. This
        method will hang waiting to synchronize with other processes if it's called just for the
        process with rank 0.
        """
        if self.zero_optimization_partition_weights():
            # Prepare for checkpoint save by ensuring all parameters are partitioned
            self.optimizer.checkpoint_event_prologue()

        # This is to make sure the checkpoint names are created without collision
        # There seems to be issue creating them in parallel

        # Ensure save_dir directory exists
        os.makedirs(save_dir, exist_ok=True)
        dist.barrier()

        t =time.time()
        self._wait_save_checkpoint()
        if self.enable_two_level_checkpoint and self.global_rank == 0:
            print("Save Async time:", time.time()-t)

        if tag is None:
            tag = f"global_step{self.global_steps}"

        # Ensure tag is a string
        tag = str(tag)
        self.checkpoint_engine.create(tag)

        # Ensure checkpoint tag is consistent across ranks
        self._checkpoint_tag_validation(tag)

        if self.has_moe_layers:
            self.save_non_zero_checkpoint = False
            self._create_checkpoint_file(save_dir, tag, False)
            self._save_moe_checkpoint(save_dir, tag, client_state=client_state)

        if self.save_non_zero_checkpoint:
            self._create_checkpoint_file(save_dir, tag, False)
            if self.enable_two_level_checkpoint:
                self._save_checkpoint_multi_level_cpu(save_dir, tag, client_state=client_state)
            else:
                self._save_checkpoint(save_dir, tag, client_state=client_state)
            
        if self.save_zero_checkpoint:
            self._create_zero_checkpoint_files(save_dir, tag)
            if self.enable_two_level_checkpoint:
                self._save_zero_checkpoint_cpu_transfer(save_dir, tag)
            else:
                self._save_zero_checkpoint(save_dir, tag)
        if self.zero_optimization_partition_weights():
            self.optimizer.checkpoint_event_epilogue()

        # Save latest checkpoint tag
<<<<<<< HEAD
        torch.distributed.barrier()
        if save_latest and self.global_rank == 0 and not self.enable_two_level_checkpoint:
=======
        dist.barrier()
        self.checkpoint_engine.commit(tag)
        if save_latest and self.global_rank == 0:
>>>>>>> 66205a12
            with open(os.path.join(save_dir, 'latest'), 'w') as fd:
                fd.write(tag)

        return True

    def _get_non_moe_state_dict(self, full_state_dict):
        """
            Get the state dict of the non-moe layers
        """
        for key in list(full_state_dict.keys()):
            if 'expert' in key and 'moe.gate.wg.weight' not in key:
                full_state_dict.pop(key)

        return full_state_dict

    def _save_moe_checkpoint(self, save_dir, tag, client_state={}):
        save_path = self._get_ckpt_name(save_dir, tag)
        # A hack to save the checkpointing directory. Pipeline parallelism overrides
        # module_state_dict() and uses this path to save the model. module_state_dict()
        # then instead just returns None.

        # Using layer_#_export_# to save the model's expert state_dict
        moe_layer_id = 0
        for n_module, module in self.module.named_modules():
            if isinstance(module, MoE):  # and deepspeed.comm.get_rank() == 0:
                group_name = module.expert_group_name
                num_local_experts = module.num_local_experts
                expp_rank = groups._get_expert_parallel_rank(group_name)
                exp_dp_rank = groups._get_expert_data_parallel_rank(group_name)
                # print(expp_rank, exp_dp_rank)
                if exp_dp_rank != 0:
                    moe_layer_id += 1
                    continue

                # get all moe parameters
                moe_state_dict = {}
                for n, p in module.state_dict().items():
                    if 'expert' in n and 'moe.gate.wg.weight' not in n:
                        moe_state_dict[n_module + '.' + n] = p
                moe_str_prefix = '.deepspeed_moe.experts.deepspeed_experts.'
                # print(moe_state_dict.keys()) # until now, everything is fine. So the bug happens at next few lines
                # Reorder the moe name rank, so that each checkpoint only has one expert
                experts_state_dict = defaultdict(dict)
                for key in list(moe_state_dict.keys()):
                    m = re.match(f".*{moe_str_prefix}([0-9]+).*", key)

                    local_expert_id = None
                    if not m:
                        logger.warn(f'No expert found in key {key}.')
                    else:
                        local_expert_id = m.group(1)

                    global_expert_id = expp_rank * \
                        num_local_experts + int(local_expert_id)
                    expert_key = key.replace(f'{moe_str_prefix}{local_expert_id}',
                                             f'{moe_str_prefix}{global_expert_id}')
                    experts_state_dict[str(
                        global_expert_id)][expert_key] = moe_state_dict.pop(key)

                # let save the moe parameters
                for global_expert_id, expert_state_dict in experts_state_dict.items():
                    # save the moe parameters
                    moe_save_path = self._get_expert_ckpt_name(
                        save_dir,
                        moe_layer_id,
                        global_expert_id,
                        tag,
                        self.mpu)
                    self.checkpoint_engine.save(expert_state_dict, moe_save_path)
                moe_layer_id += 1

        self._curr_ckpt_path = os.path.join(save_dir, tag)

        largest_group_name = groups._get_max_expert_size_name()
        expp_rank = groups._get_expert_parallel_rank(largest_group_name)
        exp_dp_rank = groups._get_expert_data_parallel_rank(largest_group_name)

        # In the case of E + D parallelism, only the
        # first expert parallel group should save the expert weights
        # since each expert parallel group is a copy of the model's experts
        if exp_dp_rank != 0:
            return

        # Save optimizer states. They are different across each exp parallel rank.
        optimizer_state = {
            'optimizer':
            self.optimizer.state_dict()
            if self.optimizer and not self.zero_optimization() else None
        }
        # TODO: why use BufferedWriter not the path
        file_path = self._get_optimizer_ckpt_name(save_dir, tag, expp_rank)
        self.checkpoint_engine.save(optimizer_state, file_path)

        # get non-moe parameters
        model_state_dict = self._get_non_moe_state_dict(self.module_state_dict())

        if expp_rank == 0:
            # TODO: update num experts info,.. in checkpoint
            state = {
                'module':
                model_state_dict,
                'lr_scheduler':
                self.lr_scheduler.state_dict()
                if self.lr_scheduler is not None else None,
                'sparse_tensor_module_names':
                self.sparse_tensor_module_names,
                'skipped_steps':
                self.skipped_steps,
                'global_steps':
                self.global_steps,
                'global_samples':
                self.global_samples,
                'dp_world_size':
                self.dp_world_size,
                'mp_world_size':
                self.mp_world_size,
                'num_experts':
                self.num_experts
            }
            state.update(client_state)
            logger.info(f'Saving model checkpoint: {save_path}')
            self.checkpoint_engine.save(state, save_path)
        self._curr_save_path = None

    def _create_checkpoint_file(self, save_dir, tag, zero_checkpoint):
        name_function = (self._get_zero_ckpt_name
                         if zero_checkpoint else self._get_ckpt_name)
        try:
            checkpoint_name = name_function(save_dir, tag)
            ensure_directory_exists(checkpoint_name)
        except:
            logger.error(f"Failed saving model checkpoint to {save_dir} with tag {tag}")
            return False

        return True

    def _create_zero_checkpoint_files(self, save_dir, tag):
        success = True
        # zero checkpoint files are created sequentially
        for rank in range(self.world_size):
            if rank == self.global_rank:
                success = self._create_checkpoint_file(save_dir, tag, True)

            dist.barrier()

        return success

    def _save_checkpoint(self, save_dir, tag, client_state={}):

        save_path = self._get_ckpt_name(save_dir, tag)
        # A hack to save the checkpointing directory. Pipeline parallelism overrides
        # module_state_dict() and uses this path to save the model. module_state_dict()
        # then instead just returns None.
        t = time.time()
        self._curr_ckpt_path = os.path.join(save_dir, tag)
        zero_optimizer_state = self.zero_optimization() or self.bfloat16_enabled()
        state = dict(module=self.module_state_dict(),
                     buffer_names=self._get_buffer_names(),
                     optimizer=self.optimizer.state_dict()
                     if self.optimizer and not zero_optimizer_state else None,
                     param_shapes=self._get_zero_param_shapes()
                     if self.optimizer and zero_optimizer_state else None,
                     lr_scheduler=self.lr_scheduler.state_dict()
                     if self.lr_scheduler is not None else None,
                     sparse_tensor_module_names=self.sparse_tensor_module_names,
                     skipped_steps=self.skipped_steps,
                     global_steps=self.global_steps,
                     global_samples=self.global_samples,
                     dp_world_size=self.dp_world_size,
                     mp_world_size=self.mp_world_size,
                     ds_config=self.config,
                     ds_version=version)
        state.update(client_state)

        log_dist(message=f'Saving model checkpoint: {save_path}', ranks=[0, 1])
        self.checkpoint_engine.save(state, save_path)
        self._curr_save_path = None

        print("Time to save model:", time.time()-t)

    def _get_buffer_names(self):
        buffer_names = []

        # we save buffer names so that we could extract later the real buffers from the saved
        # state_dict["module"] in the non-zero checkpoint - the buffers are already there but they
        # are intermixed with param placeholders

        # have to traverse the tree to be able to skip non-persistent buffers
        def get_layer_named_buffers(module, prefix=""):
            for name, buf in module.named_buffers(recurse=False):
                if buf is not None and name not in module._non_persistent_buffers_set:
                    buffer_names.append(prefix + name)

            for name, child in module.named_children():
                if child is not None:
                    get_layer_named_buffers(child, prefix + name + ".")

        get_layer_named_buffers(self.module, prefix="")

        return buffer_names

    def _get_zero_param_shapes(self):
        """Returns a dict of name to shape mapping, only for the flattened fp32 weights saved by the
        optimizer. the names are exactly as in state_dict. The order is absolutely important, since
        the saved data is just flattened data with no identifiers and requires reconstruction in the
        same order it was saved.
        We can't rely on self.module.named_parameters() to get the saved tensors, as some params
        will be missing and others unsaved and then it'd be impossible to reconstruct state_dict
        from the flattened weights.
        optimizer.bit16_groups seems to be the easiest to use as it's in all zeroX versions.
        """
        param_group_shapes = []
        cnt = 0
        numel = 0

        # zero2 started using a round_robin_bit16_groups which is a shuffled version of bit16_groups -
        # if we don't use it, we get parameters ordered incorrectly
        if hasattr(self.optimizer, "round_robin_bit16_groups"):
            bit16_groups = self.optimizer.round_robin_bit16_groups
        elif self.bfloat16_enabled() and not self.zero_optimization():
            bit16_groups = self.optimizer.bf16_groups
        else:
            bit16_groups = self.optimizer.bit16_groups if self.zero_optimization_stage(
            ) == 2 else self.optimizer.fp16_groups

        for bit16_group in bit16_groups:
            param_shapes = OrderedDict()
            for param in bit16_group:
                cnt += 1
                numel += param.ds_numel if hasattr(param, "ds_numel") else param.numel()
                shape = param.ds_shape if hasattr(param, "ds_shape") else param.shape
                if param not in self.param_names:
                    raise ValueError(f"failed to find optimizer param in named params")
                name = self.param_names[param]
                param_shapes[name] = shape

                # uncomment to debug zero_to_fp32.py problems
                # if self.global_rank == 0: print(f"saving param {name} {shape} (numel={shape.numel()})")
            param_group_shapes.append(param_shapes)
        # if self.global_rank == 0: print(f"Total saved {numel} numels in {cnt} params")

        return param_group_shapes

    def _copy_recovery_script(self, save_path):
        base_dir = os.path.dirname(os.path.dirname(__file__))
        script = "zero_to_fp32.py"
        src = os.path.join(base_dir, "utils", script)
        dst = os.path.join(save_path, script)
        #logger.info(f"creating recovery script {dst}")
        copyfile(src, dst)
        # make executable
        os.chmod(dst, os.stat(dst).st_mode | stat.S_IEXEC)

    def _save_zero_checkpoint_cpu_transfer(self, save_path, tag):
        t = time.time()
        zero_checkpoint_name = self._get_zero_ckpt_name(save_path, tag)
        self._save_checkpoint_multi_level_cpu_transfer_optimizer()

        zero_sd = dict(optimizer_state_dict=self.checkpoint_optimizer_cpu_stage,
                       ds_config=self.config,
                       ds_version=version)


        def async_save_checkpoint(state):
            with open(zero_checkpoint_name, 'wb') as fd:
                torch.save(zero_sd, fd)
                fd.flush()
            if self.global_rank == 0:
                self._copy_recovery_script(save_path)
            ckpt_type = 'zero' if self.zero_optimization() else 'bf16_zero'
            logger.info(f'{ckpt_type} checkpoint saved {zero_checkpoint_name}')
        
        self.checkpoint_cpu_thread_save_zero = threading.Thread(
                                                target=async_save_checkpoint,
                                                args = (zero_sd,)
                                            )
        self.checkpoint_cpu_thread_save_zero.start()
        print("Thread Started Zero:", time.time()-t)

    def _save_zero_checkpoint(self, save_path, tag):
        zero_checkpoint_name = self._get_zero_ckpt_name(save_path, tag)
        zero_sd = dict(optimizer_state_dict=self.optimizer.state_dict(),
                       ds_config=self.config,
                       ds_version=version)
        self.checkpoint_engine.save(zero_sd, zero_checkpoint_name)

        if self.global_rank == 0:
            self._copy_recovery_script(save_path)
        ckpt_type = 'zero' if self.zero_optimization() else 'bf16_zero'
        logger.info(f'{ckpt_type} checkpoint saved {zero_checkpoint_name}')

    def _zero3_consolidated_16bit_state_dict(self):
        """
        Get a full non-partitioned state_dict with fp16 weights on cpu.
        Important: this function must be called on all ranks and not just rank 0.
        This is similar to nn.Module.state_dict (modelled after _save_to_state_dict), but:
        1. consolidates the weights from different partitions on gpu0
        2. works on one layer at a time to require as little gpu0 memory as possible, by
        moving the already consolidated weights to cpu
        3. takes care to keep the shared params shared when gradually copying the params to cpu
        Returns:
            a consolidated fp16 ``state_dict`` on cpu on rank 0, ``None`` on other ranks
        """
        if not self.zero_optimization_partition_weights():
            raise ValueError("this function requires ZeRO-3 mode")

        state_dict = OrderedDict() if dist.get_rank() == 0 else None
        shared_params = {}

        def get_layer_state_dict(module, prefix=""):
            # gather one layer at a time to be memory-efficient
            # must use modifier_rank=0 to release GPU memory after each layer gathered
            #see_memory_usage("before GatheredParameters", force=True)
            with deepspeed.zero.GatheredParameters(list(
                    module.parameters(recurse=False)),
                                                   modifier_rank=0):
                if dist.get_rank() == 0:
                    # handle params
                    for name, param in module.named_parameters(recurse=False):
                        if param is None:
                            continue
                        key = prefix + name
                        # can't rely on param.data_ptr() as it will be reused as weights gets
                        # gathered and reduced, but param.ds_id is unique across all zero weights
                        # (and shared params will have the same param.ds_id)
                        if param.ds_id in shared_params:
                            # shared weights
                            #print(f"`{key}` is shared with `{shared_params[param.ds_id]}`")
                            state_dict[key] = state_dict[shared_params[param.ds_id]]
                        else:
                            state_dict[key] = param.detach().cpu()
                            shared_params[param.ds_id] = key
                        #print(f"param {param.ds_id} {param.shape} {key} ")

                    # now buffers - not sure if need to take care of potentially shared weights here
                    for name, buf in module.named_buffers(recurse=False):
                        if (buf is not None
                                and name not in module._non_persistent_buffers_set):
                            state_dict[prefix + name] = buf.detach().cpu()
            #see_memory_usage("after GatheredParameters", force=True)

            for name, child in module.named_children():
                if child is not None:
                    get_layer_state_dict(child, prefix + name + ".")

        # Prepare for checkpoint save by ensuring all parameters are partitioned
        self.optimizer.checkpoint_event_prologue()

        see_memory_usage("before get_layer_state_dict", force=False)
        get_layer_state_dict(self.module, prefix="")
        see_memory_usage("after get_layer_state_dict", force=False)

        self.optimizer.checkpoint_event_epilogue()

        return state_dict

    def save_fp16_model(self, save_dir, save_filename="pytorch_model.bin"):
        """has been renamed to save_16bit_model, keeping this around for backwards
        compatibility"""
        return self.save_16bit_model(save_dir, save_filename)

    def save_16bit_model(self, save_dir, save_filename="pytorch_model.bin"):
        r"""Save 16bit model weights
        This method saves the 16bit model weights at the desired destination.
        Arguments:
            save_dir: Required. Directory for saving the model
            save_filename: Optional. Filename to save to. Defaults to ``pytorch_model.bin``
        Returns:
            ``True`` when a model has been saved, ``False`` otherwise. It will not be saved if
            stage3_gather_16bit_weights_on_model_save is ``False``.
        Important: all processes must call this method and not just the process with rank 0. It is
        because the processes need to work in sync to gather the weights. This method will hang
        waiting to synchronize with other processes if it's called just for the process with rank 0.
        """

        path = os.path.join(save_dir, save_filename)

        if self.zero_optimization_partition_weights():
            if self.zero_gather_16bit_weights_on_model_save():
                # consolidation is expensive in time and memory and therefore isn't a default
                state_dict = self._zero3_consolidated_16bit_state_dict()
            else:
                # the model will be bogus if not consolidated so don't confuse the user by saving it
                logger.info(
                    f"Did not save the model {path} because `stage3_gather_16bit_weights_on_model_save` is False"
                )
                return False
        else:
            state_dict = self.module.state_dict()

        if dist.get_rank() == 0:
            os.makedirs(save_dir, exist_ok=True)
            logger.info(f"Saving model weights to {path}")
            self.checkpoint_engine.save(state_dict, path)

        return True<|MERGE_RESOLUTION|>--- conflicted
+++ resolved
@@ -77,15 +77,13 @@
 from deepspeed.profiling.flops_profiler.profiler import FlopsProfiler
 from deepspeed.utils.logging import print_json_dist
 
-<<<<<<< HEAD
 import threading
 import time
 import copy
-=======
+
 # Set to torch's distributed package or deepspeed.comm based inside DeepSpeedEngine init
 dist = None
 
->>>>>>> 66205a12
 MEMORY_OPT_ALLREDUCE_SIZE = 500000000
 
 DeepSpeedOptimizerCallable = \
@@ -565,60 +563,9 @@
     def curriculum_params(self):
         return self._config.curriculum_params
 
-<<<<<<< HEAD
     def elastic_training_checkpoint_save(self):
         return self.enable_elastic_training_save
 
-    def tensorboard_enabled(self):
-        return self._config.tensorboard_enabled
-
-    def tensorboard_output_path(self):
-        return self._config.tensorboard_output_path
-
-    def tensorboard_job_name(self):
-        return self._config.tensorboard_job_name
-
-    def get_summary_writer(
-            self,
-            name="DeepSpeedJobName",
-            base=os.path.join(os.path.expanduser("~"),
-                              "tensorboard"),
-    ):
-        if self.tensorboard_output_path():
-            base_dir = self.tensorboard_output_path()
-            job_name = self.tensorboard_job_name()
-            log_dir = os.path.join(base_dir, job_name)
-        else:
-            if self.tensorboard_job_name():
-                name = self.tensorboard_job_name()
-
-            # Infrastructure-specific job-id
-            if "DLWS_JOB_ID" in os.environ:
-                infra_job_id = os.environ["DLWS_JOB_ID"]
-            elif "DLTS_JOB_ID" in os.environ:
-                infra_job_id = os.environ["DLTS_JOB_ID"]
-            else:
-                infra_job_id = "unknown-job-id"
-
-            summary_writer_dir_name = os.path.join(infra_job_id, "logs")
-            log_dir = os.path.join(base, summary_writer_dir_name, name)
-
-        os.makedirs(log_dir, exist_ok=True)
-        try:
-            # torch.utils.tensorboard will fail if `tensorboard` is not available,
-            # see their docs for more details: https://pytorch.org/docs/1.8.0/tensorboard.html
-            import tensorboard
-        except ImportError:
-            print(
-                'If you want to use tensorboard logging please `pip install tensorboard`'
-            )
-            raise
-        from torch.utils.tensorboard import SummaryWriter
-
-        return SummaryWriter(log_dir=log_dir)
-
-=======
->>>>>>> 66205a12
     def wall_clock_breakdown(self):
         return self._config.wall_clock_breakdown
 
@@ -2735,23 +2682,18 @@
                                                 old_moe_load=old_moe_load,
                                                 model=self.module,
                                                 mpu=self.mpu,
-<<<<<<< HEAD
-                                                num_experts=self.num_experts)
+                                                num_experts=self.num_experts,
+                                                checkpoint_engine=self.checkpoint_engine)
         if(self.enable_two_level_checkpoint):
             None
             # self._move_module_cpu_transfer(checkpoint['module'])
             # self._move_opt_cpu_transfer(checkpoint['optimizer'])
-        self.load_module_state_dict(state_dict=checkpoint['module'],
-                                    strict=load_module_strict,
-                                    custom_load_fn=custom_load_fn)
-=======
-                                                num_experts=self.num_experts,
-                                                checkpoint_engine=self.checkpoint_engine)
+
         if not self.load_universal_checkpoint():
             self.load_module_state_dict(state_dict=checkpoint['module'],
                                         strict=load_module_strict,
                                         custom_load_fn=custom_load_fn)
->>>>>>> 66205a12
+
 
         self.loaded_checkpoint_dp_world_size = checkpoint['dp_world_size']
 
@@ -2850,18 +2792,7 @@
         return load_path, client_state
 
     def _load_zero_checkpoint(self, load_dir, tag, load_optimizer_states=True):
-<<<<<<< HEAD
-        zero_sd_list = self._get_all_zero_checkpoints(load_dir, tag)
-        if zero_sd_list is None:
-            return False
-
-        if not self.zero_elastic_checkpoint() and load_optimizer_states and self.dp_world_size != self.loaded_checkpoint_dp_world_size:
-            raise ZeRORuntimeException("The checkpoint being loaded used a DP " \
-                f"world size of {self.loaded_checkpoint_dp_world_size} but the " \
-                f"current world size is {self.dp_world_size}. Automatic adjustment " \
-                "of ZeRO's optimizer state partitioning with a new world size is not " \
-                "currently supported.")
-=======
+
         if self.load_universal_checkpoint():
             zero_sd_list = None
             checkpoint_folder = f'{os.path.join(load_dir, tag)}'
@@ -2876,7 +2807,6 @@
             zero_sd_list = self._get_all_zero_checkpoints(load_dir, tag)
             if zero_sd_list is None:
                 return False
->>>>>>> 66205a12
 
         self.optimizer.load_state_dict(
             state_dict_list=zero_sd_list,
@@ -3251,14 +3181,9 @@
             self.optimizer.checkpoint_event_epilogue()
 
         # Save latest checkpoint tag
-<<<<<<< HEAD
-        torch.distributed.barrier()
-        if save_latest and self.global_rank == 0 and not self.enable_two_level_checkpoint:
-=======
         dist.barrier()
         self.checkpoint_engine.commit(tag)
-        if save_latest and self.global_rank == 0:
->>>>>>> 66205a12
+        if save_latest and self.global_rank == 0 and not self.enable_two_level_checkpoint:
             with open(os.path.join(save_dir, 'latest'), 'w') as fd:
                 fd.write(tag)
 
