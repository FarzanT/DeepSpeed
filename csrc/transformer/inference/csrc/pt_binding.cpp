/*
Copyright 2022 The Microsoft DeepSpeed Team
*/

#include <c10/cuda/CUDAStream.h>
#include <torch/extension.h>
#include <stdexcept>
#include <vector>
#include "inference_context.h"
#include "inference_cublas_wrappers.h"
#include "inference_cuda_layers.h"

std::array<int, 3> gemm_algos = std::array<int, 3>({99, 99, 99});

// NOTE: This activation function type enum should be always in sync
// with the python counterpart, otherwise the casting from python binding
// will be incorrect.
enum class ActivationFuncType { UNKNOWN = 0, GELU = 1, ReLU = 2 };

enum class TransformerType : uint8_t { UNKNOWN = 0, GPTType = 1, BERTType = 2 };

// NOTE: this is a temporary and dodgy solution to distinguish GPT and BERT style models
// based on the dimensions of the corresponding attention mask.
inline auto infer_transformer_type(at::Tensor& attn_mask) -> TransformerType
{
    auto attn_mask_num_dims = attn_mask.sizes().size();

    if (attn_mask_num_dims > 2) {
        return TransformerType::GPTType;
    } else if (attn_mask_num_dims == 2) {
        return TransformerType::BERTType;
    } else {
        return TransformerType::UNKNOWN;
    }
}

// infer stride of attention mask memory layout based on the model type.
inline auto get_attn_mask_stride(at::Tensor& attn_mask) -> int
{
    auto trnsfrmr_type = infer_transformer_type(attn_mask);

    if (trnsfrmr_type == TransformerType::GPTType) {
        return attn_mask.size(2);
    } else if (trnsfrmr_type == TransformerType::BERTType) {
        // Bert style models have always a mask stride of 1.
        return 1;
    } else if (trnsfrmr_type == TransformerType::UNKNOWN) {
        return 0;
    }

    // this is just to make the compiler happy.
    return 0;
}

template <typename T>
at::Tensor ds_softmax(at::Tensor& attn_scores,
                      at::Tensor& attn_mask,
                      at::Tensor& alibi,
                      bool triangular,
                      bool recompute,
                      bool local_attention,
                      int window_size,
                      bool async_op,
                      float layer_scale,
                      int head_offset,
                      int mp_size)
{
    auto attn_scores_c = attn_scores.contiguous();
    int bsz = attn_scores_c.size(0);

    int seq_len = attn_scores_c.size(1);
    int len = attn_scores_c.sizes().size();
    if (len > 2) seq_len = attn_scores_c.size(2);

    int soft_len = attn_scores_c.size(2);
    if (len > 3) soft_len = attn_scores_c.size(3);

    int heads = 1;
    if (len > 1) heads = attn_scores_c.size(1);

    auto mask_stride = get_attn_mask_stride(attn_mask);

    launch_attn_softmax_v2((T*)attn_scores_c.data_ptr(),
                           (attn_mask.sizes().size() > 1 ? (T*)attn_mask.data_ptr() : nullptr),
                           (alibi.sizes().size() > 1 ? (T*)alibi.data_ptr() : nullptr),
                           layer_scale,
                           triangular,
                           recompute,
                           local_attention,
                           window_size,
                           bsz,
                           heads,
                           seq_len,
                           soft_len,
                           head_offset,
                           mask_stride,
                           mp_size,
                           Context::Instance().GetCurrentStream(async_op));

    return attn_scores_c;
}

template <typename T>
void allocate_workspace(unsigned hidden_dim,
                        unsigned num_heads,
                        unsigned prompt_length,
                        unsigned batch_size,
                        unsigned num_layers,
                        unsigned mp_size = 1,
                        bool external_cache = false,
                        unsigned rank = 0,
                        unsigned max_out_tokens = 1024)
{
    Context::Instance().GenWorkSpace(num_layers,
                                     num_heads,
                                     batch_size,
                                     prompt_length,
                                     hidden_dim,
                                     mp_size,
                                     external_cache,
                                     sizeof(T),
                                     rank,
                                     max_out_tokens);
}

template <typename T>
at::Tensor einsum_sec_sm_ecm(at::Tensor& Q, at::Tensor& W)
{
    auto options = at::TensorOptions()
                       .dtype(Q.options().dtype())
                       .layout(at::kStrided)
                       .device(at::kCUDA)
                       .requires_grad(false);
    T* workspace = (T*)Context::Instance().GetWorkSpace();
    float alpha = 1;
    float gemm_beta = 0.0;

    /*
    // Reallocate memory if we received a new prompt
    if (!workspace || input.size(1) != 1) {
        allocate_workspace<T>(W.size(1), Context::Instance().GetMaxTokenLenght(), Q.size(0), 1,
    head_size); workspace = (T*)Context::Instance().GetWorkSpace();
    }
    */

    auto O = at::from_blob(workspace, {Q.size(1), Q.size(2), W.size(1)}, options);
    unsigned m = W.size(1);
    unsigned n = Q.size(1) * Q.size(2);
    unsigned k = Q.size(0);
    cublas_gemm_ex(Context::Instance().GetCublasHandle(),
                   CUBLAS_OP_N,
                   CUBLAS_OP_T,
                   m,
                   n,
                   k,
                   &alpha,
                   &gemm_beta,
                   (T*)W.data_ptr(),
                   (T*)Q.data_ptr(),
                   (T*)O.data_ptr(),
#ifdef __HIP_PLATFORM_HCC__
                   rocblas_gemm_algo_standard);
#else
                   CUBLAS_GEMM_DEFAULT_TENSOR_OP);
#endif
    return O;
}

template <typename T>
void attention_unfused(at::Tensor& prev_key_cont,
                       at::Tensor& query_cont,
                       at::Tensor& attn_mask,
                       at::Tensor& prev_value_cont,
                       at::Tensor& output,
                       int& bsz,
                       int& seq_len,
                       int& soft_len,
                       int& heads,
                       float& norm_factor,
                       bool triangular,
                       bool recompute,
                       bool local_attention,
                       int window_size)
{
    auto options = at::TensorOptions()
                       .dtype(query_cont.options().dtype())
                       .layout(at::kStrided)
                       .device(at::kCUDA)
                       .requires_grad(false);
    float alpha = norm_factor;
    float gemm_beta = 0.0;
    auto attn_score = at::empty({bsz, heads, seq_len, soft_len}, options);
    int k = prev_value_cont.size(2) / heads;

    auto mask_stride = get_attn_mask_stride(attn_mask);

    cublasSetStream(Context::Instance().GetCublasHandle(), Context::Instance().GetCurrentStream());
    cublas_strided_batched_gemm(Context::Instance().GetCublasHandle(),
                                soft_len,
                                seq_len,
                                k,
                                &alpha,
                                &gemm_beta,
                                (T*)prev_key_cont.data_ptr(),
                                (T*)query_cont.data_ptr(),
                                (T*)attn_score.data_ptr(),
                                CUBLAS_OP_N,
                                CUBLAS_OP_N,
                                soft_len * k,
                                seq_len * k,
                                seq_len * soft_len,
                                bsz * heads,
#ifdef __HIP_PLATFORM_HCC__
                                rocblas_gemm_algo_standard);
#else
                                CUBLAS_GEMM_DEFAULT_TENSOR_OP);
#endif
    launch_attn_softmax_v2((T*)attn_score.data_ptr(),
                           (T*)(attn_mask.sizes().size() > 1 ? attn_mask.data_ptr() : nullptr),
                           (T*)nullptr,
                           1.0,
                           triangular,
                           recompute,
                           local_attention,
                           window_size,
                           bsz,
                           heads,
                           seq_len,
                           soft_len,
                           0,
                           mask_stride,
                           1,
                           Context::Instance().GetCurrentStream(false));
    alpha = 1.0;
    cublas_strided_batched_gemm(Context::Instance().GetCublasHandle(),
                                k,
                                seq_len,
                                soft_len,
                                &alpha,
                                &gemm_beta,
                                (T*)prev_value_cont.data_ptr(),
                                (T*)attn_score.data_ptr(),
                                (T*)output.data_ptr(),
                                CUBLAS_OP_N,
                                CUBLAS_OP_N,
                                soft_len * k,
                                seq_len * soft_len,
                                seq_len * k,
                                bsz * heads,
#ifdef __HIP_PLATFORM_HCC__
                                rocblas_gemm_algo_standard);
#else
                                CUBLAS_GEMM_DEFAULT_TENSOR_OP);
#endif
}

template <typename T>
std::vector<at::Tensor> ds_softmax_context1(at::Tensor& query,
                                            at::Tensor& prev_key,
                                            at::Tensor& new_key,
                                            at::Tensor& attn_mask,
                                            at::Tensor& prev_value,
                                            at::Tensor& new_value,
                                            int heads,
                                            float norm_factor,
                                            bool merging,
                                            bool triangular,
                                            bool local_attention,
                                            int window_size,
                                            bool no_masking)
{
    auto query_cont = query.contiguous();
    auto prev_key_cont = prev_key.contiguous();
    auto prev_value_cont = prev_value.contiguous();

    int new_size = (new_value.sizes().size() > 1 ? new_value.size(1) : 0);

    // Attn_Score [ batch Head Sequence-length Softmax-length]

    int bsz = query_cont.size(0);
    int seq_len = query_cont.size(1);
    int soft_len = prev_value.size(1);

    auto options = at::TensorOptions()
                       .dtype(query_cont.options().dtype())
                       .layout(at::kStrided)
                       .device(at::kCUDA)
                       .requires_grad(false);

    auto output =
        at::empty({prev_value.size(0), heads, seq_len, prev_value.size(2) / heads}, options);
    attention_unfused<T>(prev_key_cont,
                         query_cont,
                         attn_mask,  //(no_masking ? nullptr : (T*)attn_mask.data_ptr()),
                         prev_value_cont,
                         output,
                         bsz,
                         seq_len,
                         soft_len,
                         heads,
                         norm_factor,
                         (triangular && (new_size == 0)),
                         (new_size == 0),
                         local_attention,
                         window_size);

    return {output, prev_key, prev_value};
}

template <typename T>
void ds_softmax_internal(T* attn_scores,
                         at::Tensor& attn_mask,
                         at::Tensor& alibi,
                         float& layer_scale,
                         bool triangular,
                         bool recompute,
                         bool local_attention,
                         int window_size,
                         int bsz,
                         int seq_len,
                         int soft_len,
                         int heads)
{
    auto mask_stride = get_attn_mask_stride(attn_mask);

    launch_attn_softmax_v2((T*)attn_scores,
                           (attn_mask.sizes().size() > 1 ? (T*)attn_mask.data_ptr() : nullptr),
                           (alibi.sizes().size() > 1 ? (T*)alibi.data_ptr() : nullptr),
                           layer_scale,
                           triangular,
                           recompute,
                           local_attention,
                           window_size,
                           bsz,
                           heads,
                           seq_len,
                           soft_len,
                           0,
                           mask_stride,
                           1,
                           at::cuda::getCurrentCUDAStream());
}

template <typename T>
void attention_unfused(T* prev_key_cont,
                       T* query_cont,
                       at::Tensor& attn_mask,
                       T* prev_value_cont,
                       T* output,
                       unsigned& bsz,
                       int& k,
                       unsigned& seq_len,
                       unsigned& soft_len,
                       int& heads,
                       float& norm_factor,
                       bool triangular,
                       bool recompute,
                       bool local_attention,
                       int window_size,
                       at::Tensor& alibi,
                       int layer_id)
{
    float layer_scale = alibi.sizes().size() > 1 ? std::max(1, layer_id) : 1.0;
    float alpha = norm_factor * norm_factor / layer_scale;
    float gemm_beta = 0.0;
    T* workspace = (T*)Context::Instance().GetAttentionUnfusedWorkspace();

    cublasSetStream(Context::Instance().GetCublasHandle(), Context::Instance().GetCurrentStream());
    cublas_strided_batched_gemm(Context::Instance().GetCublasHandle(),
                                soft_len,
                                seq_len,
                                k,
                                &alpha,
                                &gemm_beta,
                                (T*)prev_key_cont,
                                (T*)query_cont,
                                workspace,
                                CUBLAS_OP_T,
                                CUBLAS_OP_N,
                                Context::Instance().GetMaxTokenLenght() * k,
                                seq_len * k,
                                seq_len * soft_len,
                                bsz * heads,
#ifdef __HIP_PLATFORM_HCC__
                                rocblas_gemm_algo_standard);
#else
                                CUBLAS_GEMM_DEFAULT_TENSOR_OP);
#endif
    ds_softmax_internal<T>(workspace,
                           attn_mask,
                           alibi,
                           layer_scale,
                           triangular,
                           recompute,
                           local_attention,
                           window_size,
                           bsz,
                           seq_len,
                           soft_len,
                           heads);
    alpha = 1.0;
    cublas_strided_batched_gemm(Context::Instance().GetCublasHandle(),
                                k,
                                seq_len,
                                soft_len,
                                &alpha,
                                &gemm_beta,
                                (T*)prev_value_cont,
                                workspace,
                                (T*)output,
                                CUBLAS_OP_N,
                                CUBLAS_OP_N,
                                Context::Instance().GetMaxTokenLenght() * k,
                                seq_len * soft_len,
                                seq_len * k,
                                bsz * heads,
#ifdef __HIP_PLATFORM_HCC__
                                rocblas_gemm_algo_standard);
#else
                                CUBLAS_GEMM_DEFAULT_TENSOR_OP);
#endif
}

template <typename T>
std::vector<at::Tensor> ds_softmax_context(at::Tensor& query_key_value,
                                           at::Tensor& attn_mask,
                                           int rotary_dim,
                                           bool rotate_half,
                                           bool rotate_every_two,
                                           int heads,
                                           float norm_factor,
                                           bool triangular,
                                           bool local_attention,
                                           int window_size,
                                           bool no_masking,
                                           unsigned layer_id,
                                           unsigned num_layers,
                                           at::Tensor& alibi)
{
    unsigned bsz = query_key_value.size(0);
    unsigned seq_len = query_key_value.size(1);
    unsigned hidden_dim = query_key_value.size(2) / 3;

    bool is_prompt = (seq_len > 1);

    if (is_prompt) Context::Instance().reset_tokens(seq_len);
    unsigned soft_len = Context::Instance().current_tokens();

    int k = hidden_dim / heads;
    auto options = at::TensorOptions()
                       .dtype(query_key_value.options().dtype())
                       .layout(at::kStrided)
                       .device(at::kCUDA)
                       .requires_grad(false);

    T* workspace = (T*)Context::Instance().GetWorkSpace();
    size_t buf_size = bsz * seq_len * hidden_dim;
    auto output = torch::from_blob(workspace + 4 * buf_size, {bsz, seq_len, hidden_dim}, options);

    auto query_cont = workspace + 8 * buf_size;
    size_t offset = 16 * (hidden_dim * bsz * Context::Instance().GetMaxTokenLenght()) +
                    layer_id * 2 * bsz * Context::Instance().GetMaxTokenLenght() * hidden_dim;
    unsigned all_tokens = soft_len;
    auto kv_cache = workspace + offset + (hidden_dim / heads) * (is_prompt ? 0 : soft_len - 1);
    size_t value_offset = bsz * Context::Instance().GetMaxTokenLenght() * hidden_dim;

    T* temp_buf = (T*)output.data_ptr() + at::numel(output);
    launch_bias_add_transform_0213<T>((T*)query_cont,
                                      kv_cache,
                                      kv_cache + value_offset,
                                      (T*)query_key_value.data_ptr(),
                                      nullptr,
                                      bsz,
                                      seq_len,
                                      (is_prompt ? 0 : soft_len - 1),
                                      soft_len,
                                      hidden_dim,
                                      heads,
                                      rotary_dim,
                                      rotate_half,
                                      rotate_every_two,
                                      Context::Instance().GetCurrentStream(),
                                      3,
                                      Context::Instance().GetMaxTokenLenght());
    if (rotary_dim > 0 && rotate_half)
        launch_apply_rotary_pos_emb(query_cont,
                                    kv_cache,
                                    k,
                                    seq_len,
                                    rotary_dim,
                                    (is_prompt ? 0 : soft_len - 1),
                                    heads,
                                    bsz,
                                    rotate_half,
                                    rotate_every_two,
                                    Context::Instance().GetCurrentStream(),
                                    Context::Instance().GetMaxTokenLenght());

    attention_unfused<T>(workspace + offset,
                         (T*)query_cont,
                         attn_mask,
                         workspace + offset + value_offset,
                         temp_buf,
                         bsz,
                         k,
                         seq_len,
                         all_tokens,
                         heads,
                         norm_factor,
                         (triangular && is_prompt),
                         is_prompt,
                         local_attention,
                         window_size,
                         alibi,
                         layer_id);
    launch_transform4d_0213<T>((T*)output.data_ptr(),
                               temp_buf,
                               bsz,
                               heads,
                               seq_len,
                               output.size(2),
                               Context::Instance().GetCurrentStream(false),
                               1);

    if (layer_id == num_layers - 1) Context::Instance().advance_tokens();
    auto prev_key = torch::from_blob(workspace + offset, {bsz, heads, all_tokens, k}, options);
    auto prev_value =
        torch::from_blob(workspace + offset + value_offset, {bsz, heads, all_tokens, k}, options);
    return {output, prev_key, prev_value};
}

template <typename T>
at::Tensor ds_bias_gelu(at::Tensor& input, at::Tensor& bias)
{
    auto input_cont = input.contiguous();

    int bsz = input_cont.size(0) * input_cont.size(1);
    int intermediate_size = input_cont.size(2);

    launch_bias_gelu((T*)input_cont.data_ptr(),
                     (T*)bias.data_ptr(),
                     intermediate_size,
                     bsz,
                     Context::Instance().GetCurrentStream());
    return input_cont;
}

at::Tensor ds_bias_geglu(at::Tensor& activation, at::Tensor& bias)
{
    /*
    Used in FF of Stable diffusion
    */

    const int batch_size = activation.size(0);
    const int seq_len = activation.size(1);
    const int channels = activation.size(2);

    const int rows = batch_size * seq_len;
    // Dimensionality is cut in half
    const int out_channels = channels / 2;

    auto output = at::empty({batch_size, seq_len, out_channels}, activation.options());

    if (activation.options().dtype() == torch::kFloat32) {
        launch_fused_bias_geglu((float*)output.data_ptr(),
                                (const float*)activation.data_ptr(),
                                (const float*)bias.data_ptr(),
                                rows,
                                channels,
                                Context::Instance().GetCurrentStream());
    } else {
        launch_fused_bias_geglu((__half*)output.data_ptr(),
                                (const __half*)activation.data_ptr(),
                                (const __half*)bias.data_ptr(),
                                rows,
                                channels,
                                Context::Instance().GetCurrentStream());
    }

    return output;
}

template <typename T>
at::Tensor ds_bias_relu(at::Tensor& input, at::Tensor& bias)
{
    auto input_cont = input.contiguous();

    int bsz = input_cont.size(0) * input_cont.size(1);
    int intermediate_size = input_cont.size(2);

    launch_bias_relu((T*)input_cont.data_ptr(),
                     (T*)bias.data_ptr(),
                     intermediate_size,
                     bsz,
                     Context::Instance().GetCurrentStream());
    return input_cont;
}

template <typename T>
at::Tensor ds_bias_add(at::Tensor& input, at::Tensor& bias)
{
    auto input_cont = input.contiguous();

    int bsz = input_cont.size(0) * input_cont.size(1);
    int hidden_size = input_cont.size(2);

    launch_bias_add((T*)input_cont.data_ptr(),
                    (T*)bias.data_ptr(),
                    hidden_size,
                    bsz,
                    Context::Instance().GetCurrentStream());
    return input_cont;
}

template <typename T>
at::Tensor ds_bias_residual(at::Tensor& input, at::Tensor& residual, at::Tensor& bias)
{
    auto input_cont = input.contiguous();
    auto residual_cont = residual.contiguous();

    int bsz = input_cont.size(0) * input_cont.size(1);
    // launch_bias_residual((T*)input_cont.data_ptr(),
    //                      (T*)residual_cont.data_ptr(),
    //                      (T*)bias.data_ptr(),
    //                      bsz,
    //                      input_cont.size(2),
    //                      (bias.size(0) > 1),
    //                      Context::Instance().GetCurrentStream());
    return input_cont;
}

at::Tensor ds_layer_norm(at::Tensor& input, at::Tensor& gamma, at::Tensor& beta, float epsilon)
{
    const int rows = input.size(0) * input.size(1);
    const int elems_per_row = input.size(2);
    auto output = at::empty_like(input);

    if (input.options().dtype() == torch::kFloat16) {
        launch_fused_ln((__half*)output.data_ptr(),
                        (const __half*)input.data_ptr(),
                        (const __half*)gamma.data_ptr(),
                        (const __half*)beta.data_ptr(),
                        epsilon,
                        rows,
                        elems_per_row,
                        Context::Instance().GetCurrentStream());
    } else {
        launch_fused_ln((float*)output.data_ptr(),
                        (const float*)input.data_ptr(),
                        (const float*)gamma.data_ptr(),
                        (const float*)beta.data_ptr(),
                        epsilon,
                        rows,
                        elems_per_row,
                        Context::Instance().GetCurrentStream());
    }

    return output;
}

template <typename T>
void ds_layer_norm_internal(T* workspace,
                            at::Tensor& input,
                            at::Tensor& gamma,
                            at::Tensor& beta,
                            float epsilon)
{
    int bsz = input.size(0) * input.size(1);
    launch_fused_ln(workspace,
                    (const T*)input.data_ptr(),
                    (const T*)gamma.data_ptr(),
                    (const T*)beta.data_ptr(),
                    epsilon,
                    bsz,
                    input.size(2),
                    Context::Instance().GetCurrentStream());
}

/* Currently only used in unit testing */
at::Tensor ds_layer_norm_residual(at::Tensor& input,
                                  at::Tensor& bias,
                                  at::Tensor& residual,
                                  at::Tensor& gamma,
                                  at::Tensor& beta,
                                  float epsilon)
{
    const int rows = input.size(0) * input.size(1);
    const int elems_per_row = input.size(2);
    auto output = at::empty_like(input);

    if (input.options().dtype() == torch::kFloat16) {
        launch_fused_residual_ln((__half*)output.data_ptr(),
                                 (const __half*)input.data_ptr(),
                                 (const __half*)residual.data_ptr(),
                                 (const __half*)bias.data_ptr(),
                                 (const __half*)gamma.data_ptr(),
                                 (const __half*)beta.data_ptr(),
                                 epsilon,
                                 rows,
                                 elems_per_row,
                                 Context::Instance().GetCurrentStream());
    } else {
        launch_fused_residual_ln((float*)output.data_ptr(),
                                 (const float*)input.data_ptr(),
                                 (const float*)residual.data_ptr(),
                                 (const float*)bias.data_ptr(),
                                 (const float*)gamma.data_ptr(),
                                 (const float*)beta.data_ptr(),
                                 epsilon,
                                 rows,
                                 elems_per_row,
                                 Context::Instance().GetCurrentStream());
    }

    return output;
}

/* Currently only used in unit testing */
std::vector<at::Tensor> ds_layer_norm_residual_store_pre_ln_res(at::Tensor& input,
                                                                at::Tensor& bias,
                                                                at::Tensor& residual,
                                                                at::Tensor& gamma,
                                                                at::Tensor& beta,
                                                                float epsilon)
{
    const int rows = input.size(0) * input.size(1);
    const int elems_per_row = input.size(2);
    auto norm_output = at::empty_like(input);
    auto res_output = at::empty_like(input);

    if (input.options().dtype() == torch::kFloat16) {
        launch_fused_residual_ln_store_pre_ln_res((__half*)norm_output.data_ptr(),
                                                  (__half*)res_output.data_ptr(),
                                                  (const __half*)input.data_ptr(),
                                                  (const __half*)residual.data_ptr(),
                                                  (const __half*)bias.data_ptr(),
                                                  (const __half*)gamma.data_ptr(),
                                                  (const __half*)beta.data_ptr(),
                                                  epsilon,
                                                  rows,
                                                  elems_per_row,
                                                  Context::Instance().GetCurrentStream());
    } else {
        launch_fused_residual_ln_store_pre_ln_res((float*)norm_output.data_ptr(),
                                                  (float*)res_output.data_ptr(),
                                                  (const float*)input.data_ptr(),
                                                  (const float*)residual.data_ptr(),
                                                  (const float*)bias.data_ptr(),
                                                  (const float*)gamma.data_ptr(),
                                                  (const float*)beta.data_ptr(),
                                                  epsilon,
                                                  rows,
                                                  elems_per_row,
                                                  Context::Instance().GetCurrentStream());
    }

    return {norm_output, res_output};
}

template <typename T>
at::Tensor dequantize(at::Tensor& weight, int q_bits)
{
    auto options = at::TensorOptions()
                       .dtype(at::kHalf)
                       .layout(at::kStrided)
                       .device(at::kCUDA)
                       .requires_grad(false);

    auto out = torch::empty({weight.size(0), weight.size(1) * 2}, options);
    launch_dequantize_v2((T*)out.data_ptr(),
                         (int8_t*)weight.data_ptr(),
                         weight.size(0),
                         weight.size(1),
                         q_bits,
                         Context::Instance().GetCurrentStream());
    return out;
}

template <typename T>
void quantized_gemm(void* output,
                    T* input,
                    at::Tensor& weight,
                    at::Tensor& qscale,
                    int groups,
                    int bsz,
<<<<<<< HEAD
                    int q_bits)
{
    T* weight16 = (T*)Context::Instance().GetWorkSpace() +
                  12 * Context::Instance().GetMaxTokenLenght() * weight.size(1);
    int out_size = weight.size(0);
    if (q_bits == 4) out_size *= 2;
    launch_dequantize_v2(weight16,
                         (int8_t*)weight.data_ptr(),
                         (float*)qscale.data_ptr(),
                         out_size,
                         weight.size(1),
                         groups,
                         q_bits,
                         Context::Instance().GetCurrentStream());
=======
                    int hidden_size)
{
    T* weight16 = (T*)Context::Instance().GetWorkSpace() + 12 * hidden_size * bsz;

    // auto options = at::TensorOptions()
    //                    .dtype(at::kHalf)
    //                    .layout(at::kStrided)
    //                    .device(at::kCUDA)
    //                    .requires_grad(false);
    // auto tmp = torch::empty(weight.sizes(), options);
    // T* weight16 = (T*)tmp.data_ptr();
    launch_dequantize(weight16,
                      (int8_t*)weight.data_ptr(),
                      (float*)qscale.data_ptr(),
                      weight.size(0),
                      weight.size(1),
                      groups,
                      Context::Instance().GetCurrentStream());
>>>>>>> 384f17b0

    float alpha = (T)1.0;
    float gemm_beta = (T)0.0;
    cublas_gemm_ex(Context::Instance().GetCublasHandle(),
                   CUBLAS_OP_T,
                   CUBLAS_OP_N,
                   out_size,
                   bsz,
                   weight.size(1),
                   &alpha,
                   &gemm_beta,
                   weight16,
                   (T*)input,
                   (T*)output,
#ifdef __HIP_PLATFORM_HCC__
                   rocblas_gemm_algo_standard);
#else
                   CUBLAS_GEMM_DEFAULT_TENSOR_OP);
#endif
}

template <typename T>
at::Tensor qkv_unfused_cublas(at::Tensor& output,
                              at::Tensor& input,
                              at::Tensor& weight,
                              at::Tensor& q_scale,
                              at::Tensor& bias,
                              at::Tensor& gamma,
                              at::Tensor& beta,
                              const float epsilon,
                              bool add_bias,
                              bool quantize,
                              int q_bits)
{
    int bsz = input.size(0) * input.size(1);
    T* workspace = (T*)Context::Instance().GetWorkSpace();
    workspace += (3 * bsz * input.size(2));
    ds_layer_norm_internal<T>(workspace, input, gamma, beta, epsilon);

<<<<<<< HEAD
    int out_size = quantize ? weight.size(0) : weight.size(1);
    if (q_bits == 4) out_size *= 2;
    if (quantize) {
        quantized_gemm<T>(
            output.data_ptr(), workspace, weight, q_scale, q_scale.size(0), bsz, q_bits);
=======
    if (q_int8) {
        quantized_gemm<T>(
            output.data_ptr(), workspace, weight, q_scale, q_scale.size(0), bsz, input.size(2));
>>>>>>> 384f17b0
    } else {
        float alpha = (T)1.0;
        float gemm_beta = (T)0.0;

        cublasSetStream(Context::Instance().GetCublasHandle(),
                        Context::Instance().GetCurrentStream());
        cublas_gemm_ex(Context::Instance().GetCublasHandle(),
                       CUBLAS_OP_N,
                       CUBLAS_OP_N,
                       weight.size(1),
                       bsz,
                       input.size(2),
                       &alpha,
                       &gemm_beta,
                       (T*)weight.data_ptr(),
                       workspace,
                       (T*)output.data_ptr(),
#ifdef __HIP_PLATFORM_HCC__
                       rocblas_gemm_algo_standard);
#else
                       CUBLAS_GEMM_DEFAULT_TENSOR_OP);
#endif
    }
    if (add_bias)
        launch_bias_add((T*)output.data_ptr(),
                        (T*)bias.data_ptr(),
                        out_size,
                        bsz,
                        Context::Instance().GetCurrentStream());
    return torch::from_blob(workspace, input.sizes(), input.options());
}

template <typename T>
std::vector<at::Tensor> ds_qkv_gemm(at::Tensor& input,
                                    at::Tensor& weight,
                                    at::Tensor& q_scale,
                                    at::Tensor& bias,
                                    at::Tensor& gamma,
                                    at::Tensor& beta,
                                    const float epsilon,
                                    bool add_bias,
                                    unsigned num_layers,
                                    bool external_cache,
                                    unsigned mp_size,
                                    unsigned rank,
                                    bool quantize,
                                    int q_bits)
{
    int bsz = input.size(0) * input.size(1);
    T* workspace = (T*)Context::Instance().GetWorkSpace();
    int out_size = quantize ? weight.size(0) : weight.size(1);
    if (q_bits == 4) out_size *= 2;
    auto options = at::TensorOptions()
                       .dtype(input.options().dtype())
                       .layout(at::kStrided)
                       .device(at::kCUDA)
                       .requires_grad(false);

    auto output = at::from_blob(workspace, {input.size(0), input.size(1), out_size}, options);
    auto inp_norm = qkv_unfused_cublas<T>(
        output, input, weight, q_scale, bias, gamma, beta, epsilon, add_bias, quantize, q_bits);

    return {output, inp_norm};
}

template <typename T>
void quantized_gemm(at::Tensor& output,
                    at::Tensor& input,
                    at::Tensor& weight,
                    at::Tensor& qscale,
                    int groups,
                    int merge_count)
{
    int bsz = input.size(0) * input.size(1);
    auto options = at::TensorOptions()
                       .dtype(input.options().dtype())
                       .layout(at::kStrided)
                       .device(at::kCUDA)
                       .requires_grad(false);
    auto weight16 = at::empty({weight.size(0), weight.size(1)}, options);

    launch_dequantize((T*)weight16.data_ptr(),
                      (int8_t*)weight.data_ptr(),
                      (float*)qscale.data_ptr(),
                      weight.size(0),
                      weight.size(1),
                      groups,
                      merge_count,
                      Context::Instance().GetCurrentStream());

    float alpha = (T)1.0;
    float gemm_beta = (T)0.0;
    cublas_gemm_ex(Context::Instance().GetCublasHandle(),
                   CUBLAS_OP_T,
                   CUBLAS_OP_N,
                   weight.size(0),
                   bsz,
                   input.size(2),
                   &alpha,
                   &gemm_beta,
                   (T*)weight16.data_ptr(),
                   (T*)input.data_ptr(),
                   (T*)output.data_ptr(),
#ifdef __HIP_PLATFORM_HCC__
                   rocblas_gemm_algo_standard);
#else
                   CUBLAS_GEMM_DEFAULT_TENSOR_OP);
#endif
}

template <typename T>
at::Tensor ds_qkv_gemm_int8(at::Tensor& input,
                            at::Tensor& weight,
                            at::Tensor& bias,
                            at::Tensor& gamma,
                            at::Tensor& beta,
                            const float epsilon,
                            at::Tensor& q_scale,
                            int groups,
                            bool add_bias)
{
    int bsz = input.size(0) * input.size(1);
    auto input_cont = input.contiguous();
    auto options = at::TensorOptions()
                       .dtype(input_cont.options().dtype())
                       .layout(at::kStrided)
                       .device(at::kCUDA)
                       .requires_grad(false);

    auto output = at::empty({input_cont.size(0), input_cont.size(1), weight.size(1)}, options);

    auto inp_norm = ds_layer_norm(input_cont, gamma, beta, epsilon);

    quantized_gemm<T>(output, inp_norm, weight, q_scale, groups, 0);
    if (add_bias)
        launch_bias_add((T*)output.data_ptr(),
                        (T*)bias.data_ptr(),
                        weight.size(1),
                        bsz,
                        Context::Instance().GetCurrentStream());

    return output;
}

template <typename T>
at::Tensor ds_linear_layer(at::Tensor& input,
                           at::Tensor& weight,
                           at::Tensor& bias,
                           bool add_bias,
                           bool do_flash_attn,
                           int num_heads)
{
    auto input_cont = input.contiguous();
    auto options = at::TensorOptions()
                       .dtype(input_cont.options().dtype())
                       .layout(at::kStrided)
                       .device(at::kCUDA)
                       .requires_grad(false);

    int head_size = input_cont.size(2) / num_heads;
    int bsz = input.size(0) * input.size(1);
    T* workspace = (T*)Context::Instance().GetWorkSpace();
    auto output = at::from_blob(workspace, {input.size(0), input.size(1), weight.size(1)}, options);

    float alpha = (T)1.0;
    float gemm_beta = (T)0.0;
    cublasSetStream(Context::Instance().GetCublasHandle(), Context::Instance().GetCurrentStream());

    cublas_gemm_ex(Context::Instance().GetCublasHandle(),
                   CUBLAS_OP_N,
                   CUBLAS_OP_N,
                   weight.size(1),
                   bsz,
                   input_cont.size(2),
                   &alpha,
                   &gemm_beta,
                   (T*)weight.data_ptr(),
                   (T*)input_cont.data_ptr(),
                   (T*)output.data_ptr(),
#ifdef __HIP_PLATFORM_HCC__
                   rocblas_gemm_algo_standard);
#else
                   CUBLAS_GEMM_DEFAULT_TENSOR_OP);
#endif
    if (add_bias)
        launch_bias_add((T*)output.data_ptr(),
                        (T*)bias.data_ptr(),
                        weight.size(1),
                        bsz,
                        Context::Instance().GetCurrentStream());
    bool add_padding = (head_size % 32 != 0 && head_size < 64) || (head_size % 64 != 0);
    if (do_flash_attn) {
        if (add_padding) {
            int padded_head_size = head_size < 32 ? 32 : (head_size < 64 ? 64 : 128);
            auto padded_output = workspace + output.numel();
            auto final_output =
                padded_output + (input.size(0) * input.size(1) * 3 * num_heads * padded_head_size);
            pad_data(padded_output,
                     workspace,
                     3 * bsz * num_heads,
                     head_size,
                     padded_head_size,
                     Context::Instance().GetCurrentStream());

            launch_bias_add_transform_0213<T>(
                final_output,
                final_output + (input.size(0) * input.size(1) * num_heads * padded_head_size),
                final_output + (input.size(0) * input.size(1) * 2 * num_heads * padded_head_size),
                padded_output,
                nullptr,
                input.size(0),
                input.size(1),
                0,
                input.size(1),
                (num_heads * padded_head_size),
                num_heads,
                -1,
                false,
                false,
                Context::Instance().GetCurrentStream(),
                3,
                input.size(1));
            return at::from_blob(final_output,
                                 {3, input.size(0), num_heads, input.size(1), padded_head_size},
                                 options);
            // return at::from_blob(padded_output, {input.size(0) * input.size(1), 3, num_heads,
            // padded_head_size}, options);
        } else {
            auto final_output = workspace + output.numel();
            launch_bias_add_transform_0213<T>(
                final_output,
                final_output + (input.size(0) * input.size(1) * input_cont.size(2)),
                final_output + (input.size(0) * input.size(1) * 2 * input_cont.size(2)),
                workspace,
                nullptr,
                input.size(0),
                input.size(1),
                0,
                input.size(1),
                input_cont.size(2),
                num_heads,
                -1,
                false,
                false,
                Context::Instance().GetCurrentStream(),
                3,
                input.size(1));
            return at::from_blob(
                final_output, {3, input.size(0), num_heads, input.size(1), head_size}, options);
            // return at::from_blob(workspace, {input.size(0) * input.size(1), 3, num_heads,
            // head_size}, options);
        }

    } else
        return output;
}

template <typename T>
std::vector<at::Tensor> add_padding(at::Tensor& query, at::Tensor& key, at::Tensor& value)
{
    int head_size = query.size(3);
    int padded_head_size = head_size < 32 ? 32 : (head_size < 64 ? 64 : 128);
    T* workspace = (T*)Context::Instance().GetWorkSpace();
    T* key_pad_ptr = workspace + padded_head_size * query.size(0) * query.size(1) * query.size(2);
    T* value_pad_ptr = key_pad_ptr + padded_head_size * query.size(0) * query.size(1) * 128;
    pad_head_seq(workspace,
                 (T*)query.data_ptr(),
                 query.size(0) * query.size(1),
                 query.size(2),
                 query.size(2),
                 head_size,
                 padded_head_size,
                 Context::Instance().GetCurrentStream());
    pad_head_seq(key_pad_ptr,
                 (T*)key.data_ptr(),
                 query.size(0) * query.size(1),
                 key.size(2),
                 128,
                 head_size,
                 padded_head_size,
                 Context::Instance().GetCurrentStream());
    pad_head_seq(value_pad_ptr,
                 (T*)value.data_ptr(),
                 query.size(0) * query.size(1),
                 key.size(2),
                 128,
                 head_size,
                 padded_head_size,
                 Context::Instance().GetCurrentStream());
    return {
        at::from_blob(workspace,
                      {query.size(0), query.size(1), query.size(2), padded_head_size},
                      query.options()),
        at::from_blob(
            key_pad_ptr, {query.size(0), query.size(1), 128, padded_head_size}, query.options()),
        at::from_blob(
            value_pad_ptr, {query.size(0), query.size(1), 128, padded_head_size}, query.options())};
}

template <typename T>
std::vector<at::Tensor> padd_add_transform(at::Tensor& query,
                                           at::Tensor& key,
                                           at::Tensor& value,
                                           int heads,
                                           bool add_padding)
{
    int head_size = query.size(2) / heads;
    int key_value_length = add_padding ? 128 : key.size(1);
    int padded_head_size = add_padding ? (head_size < 32 ? 32 : (head_size < 64 ? 64 : 128))
                                       : head_size;
    T* workspace = (T*)Context::Instance().GetWorkSpace();
    T* key_pad_ptr = workspace + padded_head_size * query.size(0) * heads * query.size(1);
    T* value_pad_ptr = key_pad_ptr + padded_head_size * query.size(0) * heads * key_value_length;
    launch_pad_add_transform_0213(workspace,
                                  (T*)query.data_ptr(),
                                  query.size(0),
                                  query.size(2),
                                  query.size(1),
                                  query.size(1),
                                  heads,
                                  padded_head_size,
                                  Context::Instance().GetCurrentStream());
    launch_pad_add_transform_0213(key_pad_ptr,
                                  (T*)key.data_ptr(),
                                  key.size(0),
                                  key.size(2),
                                  key.size(1),
                                  key_value_length,
                                  heads,
                                  padded_head_size,
                                  Context::Instance().GetCurrentStream());
    launch_pad_add_transform_0213(value_pad_ptr,
                                  (T*)value.data_ptr(),
                                  value.size(0),
                                  value.size(2),
                                  value.size(1),
                                  key_value_length,
                                  heads,
                                  padded_head_size,
                                  Context::Instance().GetCurrentStream());
    return {
        at::from_blob(
            workspace, {query.size(0), heads, query.size(1), padded_head_size}, query.options()),
        at::from_blob(key_pad_ptr,
                      {query.size(0), heads, key_value_length, padded_head_size},
                      query.options()),
        at::from_blob(value_pad_ptr,
                      {query.size(0), heads, key_value_length, padded_head_size},
                      query.options())};
}
template <typename T>
at::Tensor ds_linear_layer_int8(at::Tensor& input,
                                at::Tensor& weight,
                                at::Tensor& bias,
                                at::Tensor& q_scale,
                                int groups)
{
    auto input_cont = input.contiguous();
    auto options = at::TensorOptions()
                       .dtype(input_cont.options().dtype())
                       .layout(at::kStrided)
                       .device(at::kCUDA)
                       .requires_grad(false);
    int bsz = input_cont.size(0) * input_cont.size(1);

    auto output = at::empty({input_cont.size(0), input_cont.size(1), weight.size(1)}, options);

    quantized_gemm<T>(output, input_cont, weight, q_scale, groups, 0);
    launch_bias_add((T*)output.data_ptr(),
                    (T*)bias.data_ptr(),
                    weight.size(1),
                    bsz,
                    Context::Instance().GetCurrentStream());
    return output;
}

template <typename T>
at::Tensor ds_vector_matmul(at::Tensor& input,
                            at::Tensor& weight,
                            bool async_op,
                            at::Tensor& q_scale,
                            bool quantize,
                            int q_bits)
{
    auto options = at::TensorOptions()
                       .dtype(input.options().dtype())
                       .layout(at::kStrided)
                       .device(at::kCUDA)
                       .requires_grad(false);
<<<<<<< HEAD

    int out_size = quantize ? weight.size(0) : weight.size(1);
    if (q_bits == 4) out_size *= 2;
=======
    int out_size = q_int8 ? weight.size(0) : weight.size(1);
>>>>>>> 384f17b0
    int bsz = input.size(0) * input.size(1);

    T* workspace = (T*)Context::Instance().GetWorkSpace();
    auto output = at::from_blob(workspace, {input.size(0), input.size(1), out_size}, options);
<<<<<<< HEAD
    if (quantize) {
        quantized_gemm<T>(
            output.data_ptr(), (T*)input.data_ptr(), weight, q_scale, q_scale.size(0), bsz, q_bits);
=======
    if (q_int8) {
        quantized_gemm<T>(output.data_ptr(),
                          (T*)input.data_ptr(),
                          weight,
                          q_scale,
                          q_scale.size(0),
                          bsz,
                          input.size(2));
>>>>>>> 384f17b0
    } else {
        float alpha = (T)1.0;
        float gemm_beta = (T)0.0;
        cublasSetStream(Context::Instance().GetCublasHandle(),
                        Context::Instance().GetCurrentStream(async_op));
        cublas_gemm_ex(Context::Instance().GetCublasHandle(),
                       CUBLAS_OP_N,
                       CUBLAS_OP_N,
                       weight.size(1),
                       bsz,
                       input.size(2),
                       &alpha,
                       &gemm_beta,
                       (T*)weight.data_ptr(),
                       (T*)input.data_ptr(),
                       (T*)output.data_ptr(),
#ifdef __HIP_PLATFORM_HCC__
                       rocblas_gemm_algo_standard);
#else
                       CUBLAS_GEMM_DEFAULT_TENSOR_OP);
#endif
    }
    return output;
}

template <typename T>
at::Tensor ds_vector_matmul_int8(at::Tensor& input,
                                 at::Tensor& weight,
                                 at::Tensor& q_scale,
                                 int groups,
                                 int merge_count)
{
    auto input_cont = input.contiguous();
    auto options = at::TensorOptions()
                       .dtype(input_cont.options().dtype())
                       .layout(at::kStrided)
                       .device(at::kCUDA)
                       .requires_grad(false);

    auto output = at::empty({input_cont.size(0), input_cont.size(1), weight.size(1)}, options);

    quantized_gemm<T>(output, input_cont, weight, q_scale, groups, merge_count);
    return output;
}

template <typename T>
at::Tensor mlp_unfused_cublas(at::Tensor& output,
                              at::Tensor& input,
                              at::Tensor& residual,
                              at::Tensor& input_bias,
                              at::Tensor& weight,
                              at::Tensor& weight1,
                              at::Tensor& bias,
                              at::Tensor& gamma,
                              at::Tensor& beta,
                              const float epsilon,
                              bool preLayerNorm,
                              bool mlp_after_attn,
                              at::Tensor& q_scale,
                              at::Tensor& q_scale1,
                              bool quantize,
                              int q_bits,
                              ActivationFuncType act_func_type)
{
    int bsz = input.size(0) * input.size(1);
    int out_size = quantize ? weight.size(0) : weight.size(1);
    if (q_bits == 4) out_size *= 2;
    T* inp_norm =
        (T*)Context::Instance().GetWorkSpace() + torch::numel(input) + torch::numel(output);
    T* intermediate = inp_norm + torch::numel(input);

    if (mlp_after_attn) {
        launch_fused_residual_ln((T*)inp_norm,
                                 (const T*)input.data_ptr(),
                                 (const T*)residual.data_ptr(),
                                 (const T*)input_bias.data_ptr(),
                                 (const T*)gamma.data_ptr(),
                                 (const T*)beta.data_ptr(),
                                 epsilon,
                                 bsz,
                                 input.size(2),
                                 Context::Instance().GetCurrentStream());
    } else {
        ds_layer_norm_internal(inp_norm, input, gamma, beta, epsilon);
    }
<<<<<<< HEAD

    if (quantize) {
        quantized_gemm<T>(intermediate, inp_norm, weight, q_scale, q_scale.size(0), bsz, q_bits);
=======
    if (q_int8) {
        quantized_gemm<T>(
            intermediate, inp_norm, weight, q_scale, q_scale.size(0), bsz, input.size(2));
>>>>>>> 384f17b0
    } else {
        float alpha = (T)1.0;
        float gemm_beta = (T)0.0;
        cublasSetStream(Context::Instance().GetCublasHandle(),
                        Context::Instance().GetCurrentStream());
        cublas_gemm_ex(Context::Instance().GetCublasHandle(),
                       CUBLAS_OP_N,
                       CUBLAS_OP_N,
                       weight.size(1),
                       bsz,
                       input.size(2),
                       &alpha,
                       &gemm_beta,
                       (T*)weight.data_ptr(),
                       inp_norm,
                       intermediate,
#ifdef __HIP_PLATFORM_HCC__
                       rocblas_gemm_algo_standard);
#else
                       CUBLAS_GEMM_DEFAULT_TENSOR_OP);
#endif
    }
    if (act_func_type == ActivationFuncType::GELU) {
        launch_bias_gelu(intermediate,
                         (T*)bias.data_ptr(),
                         out_size,
                         bsz,
                         Context::Instance().GetCurrentStream());
    } else if (act_func_type == ActivationFuncType::ReLU) {
        launch_bias_relu(intermediate,
                         (T*)bias.data_ptr(),
                         out_size,
                         bsz,
                         Context::Instance().GetCurrentStream());
    }
<<<<<<< HEAD
    if (quantize) {
        quantized_gemm<T>(
            output.data_ptr(), intermediate, weight1, q_scale1, q_scale1.size(0), bsz, q_bits);
=======

    if (q_int8) {
        quantized_gemm<T>(output.data_ptr(),
                          intermediate,
                          weight1,
                          q_scale1,
                          q_scale1.size(0),
                          bsz,
                          input.size(2));
>>>>>>> 384f17b0
    } else {
        float alpha = (T)1.0;
        float gemm_beta = (T)0.0;
        cublasSetStream(Context::Instance().GetCublasHandle(),
                        Context::Instance().GetCurrentStream());
        cublas_gemm_ex(Context::Instance().GetCublasHandle(),
                       CUBLAS_OP_N,
                       CUBLAS_OP_N,
                       weight1.size(1),
                       bsz,
                       weight1.size(0),
                       &alpha,
                       &gemm_beta,
                       (T*)weight1.data_ptr(),
                       intermediate,
                       (T*)output.data_ptr(),
#ifdef __HIP_PLATFORM_HCC__
                       rocblas_gemm_algo_standard);
#else
                       CUBLAS_GEMM_DEFAULT_TENSOR_OP);
#endif
    }

    return torch::from_blob(inp_norm, input.sizes(), input.options());
}

template <typename T>
std::vector<at::Tensor> ds_mlp_gemm(at::Tensor& input,
                                    at::Tensor& residual,
                                    at::Tensor& input_bias,
                                    at::Tensor& weight_interm,
                                    at::Tensor& weight_out,
                                    at::Tensor& bias,
                                    at::Tensor& gamma,
                                    at::Tensor& beta,
                                    const float epsilon,
                                    bool preLayerNorm,
                                    bool mlp_after_attn,
                                    at::Tensor& q_scale,
                                    at::Tensor& q_scale1,
                                    bool quantize,
                                    int q_bits,
                                    int activation_type)
{
    auto options = at::TensorOptions()
                       .dtype(input.options().dtype())
                       .layout(at::kStrided)
                       .device(at::kCUDA)
                       .requires_grad(false);

    int out_size = quantize ? weight_out.size(0) : weight_out.size(1);
    if (q_bits == 4) out_size *= 2;
    auto output = at::from_blob((T*)Context::Instance().GetWorkSpace() + torch::numel(input),
                                {input.size(0), input.size(1), out_size},
                                options);
    int bsz = input.size(0) * input.size(1);

    auto act_func_type = static_cast<ActivationFuncType>(activation_type);
    auto res_add = mlp_unfused_cublas<T>(output,
                                         mlp_after_attn ? input : residual,
                                         residual,
                                         input_bias,
                                         weight_interm,
                                         weight_out,
                                         bias,
                                         gamma,
                                         beta,
                                         epsilon,
                                         preLayerNorm,
                                         mlp_after_attn,
                                         q_scale,
                                         q_scale1,
                                         quantize,
                                         q_bits,
                                         act_func_type);

    return {output, res_add};
}

template <typename T>
std::vector<at::Tensor> ds_mlp_gemm_int8(at::Tensor& input,
                                         at::Tensor& residual,
                                         at::Tensor& input_bias,
                                         at::Tensor& weight,
                                         at::Tensor& bias,
                                         at::Tensor& gamma,
                                         at::Tensor& beta,
                                         const float epsilon,
                                         at::Tensor& q_scale,
                                         int groups,
                                         bool preLayerNorm)
{
    auto input_cont = input.contiguous();
    auto options = at::TensorOptions()
                       .dtype(input_cont.options().dtype())
                       .layout(at::kStrided)
                       .device(at::kCUDA)
                       .requires_grad(false);

    auto output = at::empty({input_cont.size(0), input_cont.size(1), weight.size(1)}, options);

    int bsz = input_cont.size(0) * input_cont.size(1);
    auto inp_norm = at::empty_like(input_cont);

    auto residual_add = (preLayerNorm ? at::empty_like(input_cont) : inp_norm);
    quantized_gemm<T>(output, inp_norm, weight, q_scale, groups, 0);
    launch_bias_gelu((T*)output.data_ptr(),
                     (T*)bias.data_ptr(),
                     weight.size(1),
                     bsz,
                     Context::Instance().GetCurrentStream());

    return {output, residual_add};
}

template <typename T>
at::Tensor fused_gemm_gelu(at::Tensor& input,
                           at::Tensor& weight,
                           at::Tensor& weight_scale,
                           at::Tensor& bias,
                           at::Tensor& weight_out,
                           at::Tensor& weight_out_scale,
                           const float epsilon,
                           bool preLayerNorm,
                           bool q_int8,
                           bool async_op)
{
    auto options = at::TensorOptions()
                       .dtype(input.options().dtype())
                       .layout(at::kStrided)
                       .device(at::kCUDA)
                       .requires_grad(false);

    int intm_dim = q_int8 ? weight.size(0) : weight.size(1);

    // auto output = at::from_blob((T*)Context::Instance().GetWorkSpace() + torch::numel(input),
    //                            {input.size(0), input.size(1), out_size},
    //                            options);
    // T* intermediate = (T*)input.data_ptr() + torch::numel(input);
    auto intermediate = at::empty({input.size(0), input.size(1), intm_dim}, options);

    int bsz = input.size(0) * input.size(1);

    float alpha = (T)1.0;
    float gemm_beta = (T)0.0;
    if (q_int8) {
        quantized_gemm<T>(intermediate.data_ptr(),
                          (T*)input.data_ptr(),
                          weight,
                          weight_scale,
                          weight_scale.size(0),
                          bsz,
                          input.size(2));
    } else {
        cublasSetStream(Context::Instance().GetCublasHandle(),
                        Context::Instance().GetCurrentStream());
        cublas_gemm_ex(Context::Instance().GetCublasHandle(),
                       CUBLAS_OP_N,
                       CUBLAS_OP_N,
                       intm_dim,
                       bsz,
                       input.size(2),
                       &alpha,
                       &gemm_beta,
                       (T*)weight.data_ptr(),
                       (T*)input.data_ptr(),
                       (T*)intermediate.data_ptr(),
#ifdef __HIP_PLATFORM_HCC__
                       rocblas_gemm_algo_standard);
#else
                       CUBLAS_GEMM_DEFAULT_TENSOR_OP);
#endif
    }
    launch_bias_gelu((T*)intermediate.data_ptr(),
                     (T*)bias.data_ptr(),
                     intm_dim,
                     bsz,
                     Context::Instance().GetCurrentStream());

    int out_size = q_int8 ? weight_out.size(0) : weight_out.size(1);
    auto output = at::empty({input.size(0), input.size(1), out_size}, options);
    if (q_int8) {
        quantized_gemm<T>(output.data_ptr(),
                          (T*)intermediate.data_ptr(),
                          weight_out,
                          weight_out_scale,
                          weight_out_scale.size(0),
                          bsz,
                          input.size(2));
    } else {
        cublas_gemm_ex(Context::Instance().GetCublasHandle(),
                       CUBLAS_OP_N,
                       CUBLAS_OP_N,
                       out_size,
                       bsz,
                       intm_dim,
                       &alpha,
                       &gemm_beta,
                       (T*)weight_out.data_ptr(),
                       (T*)intermediate.data_ptr(),
                       (T*)output.data_ptr(),
#ifdef __HIP_PLATFORM_HCC__
                       rocblas_gemm_algo_standard);
#else
                       CUBLAS_GEMM_DEFAULT_TENSOR_OP);
#endif
    }
    // cudaEventRecord(Context::Instance().GetCompEvent(2),
    //                Context::Instance().GetCurrentStream(true));
    return output;
}

template <typename T>
at::Tensor& residual_add_bias(at::Tensor& hidden_state,
                              at::Tensor& residual,
                              const at::Tensor& attention_output,
                              const at::Tensor& attention_bias,
                              const at::Tensor& final_bias,
                              const int mp_size,
                              const bool mlp_after_attn,
                              const bool add_bias,
                              const bool preln)
{
    int bsz = residual.size(0) * residual.size(1);
    int hidden_size = residual.size(2);
    if (mlp_after_attn)
        launch_bias_residual(static_cast<T*>(residual.data_ptr()),
                             static_cast<T*>(hidden_state.data_ptr()),
                             static_cast<T*>(attention_output.data_ptr()),
                             static_cast<T*>(final_bias.data_ptr()),
                             static_cast<T*>(attention_bias.data_ptr()),
                             bsz,
                             hidden_size,
                             mp_size,
                             preln,
                             Context::Instance().GetCurrentStream());
    else
        launch_gptj_residual_add<T>(
            static_cast<T*>(residual.data_ptr()),
            static_cast<T*>(hidden_state.data_ptr()),
            static_cast<T*>(attention_output.data_ptr()),
            static_cast<T*>(final_bias.data_ptr()),
            static_cast<T*>((add_bias ? attention_bias.data_ptr() : nullptr)),
            hidden_size,
            bsz,
            mp_size,
            Context::Instance().GetCurrentStream());
    return residual;
}

std::vector<at::Tensor> apply_rotary_pos_emb(at::Tensor& mixed_query,
                                             at::Tensor& key_layer,
                                             unsigned rotary_dim,
                                             unsigned offset,
                                             unsigned num_heads,
                                             bool rotate_half,
                                             bool rotate_every_two)
{
    auto query_cont = mixed_query.contiguous();
    auto key_cont = key_layer.contiguous();

    unsigned bsz = mixed_query.size(0);
    unsigned head_size = mixed_query.size(2) / num_heads;
    unsigned seq_len = mixed_query.size(1);

    if (mixed_query.scalar_type() == at::kFloat)
        launch_apply_rotary_pos_emb<float>((float*)query_cont.data_ptr(),
                                           (float*)key_cont.data_ptr(),
                                           head_size,
                                           seq_len,
                                           rotary_dim,
                                           offset,
                                           num_heads,
                                           bsz,
                                           rotate_half,
                                           rotate_every_two,
                                           Context::Instance().GetCurrentStream(),
                                           Context::Instance().GetMaxTokenLenght());
    else
        launch_apply_rotary_pos_emb<__half>((__half*)query_cont.data_ptr(),
                                            (__half*)key_cont.data_ptr(),
                                            head_size,
                                            seq_len,
                                            rotary_dim,
                                            offset,
                                            num_heads,
                                            bsz,
                                            rotate_half,
                                            rotate_every_two,
                                            Context::Instance().GetCurrentStream(),
                                            Context::Instance().GetMaxTokenLenght());
    return {query_cont, key_cont};
}

template <typename T>
at::Tensor fused_gemm_gelu_int8(at::Tensor& input,
                                at::Tensor& weight,
                                at::Tensor& bias,
                                const float epsilon,
                                at::Tensor& q_scale,
                                int groups,
                                bool preLayerNorm)
{
    auto input_cont = input.contiguous();
    auto options = at::TensorOptions()
                       .dtype(input_cont.options().dtype())
                       .layout(at::kStrided)
                       .device(at::kCUDA)
                       .requires_grad(false);

    auto output = at::empty({input_cont.size(0), input_cont.size(1), weight.size(1)}, options);

    int bsz = input_cont.size(0) * input_cont.size(1);

    quantized_gemm<T>(output, input_cont, weight, q_scale, groups, 0);
    launch_bias_gelu((T*)output.data_ptr(),
                     (T*)bias.data_ptr(),
                     weight.size(1),
                     bsz,
                     Context::Instance().GetCurrentStream());

    return output;
}

at::Tensor moe_res_matmul(at::Tensor& moe_res, at::Tensor& coef, at::Tensor& output)
{
    int M = moe_res.size(0) * moe_res.size(1);
    int N = moe_res.size(2);
    Context::Instance().SynchComm();
    if (moe_res.scalar_type() == at::kFloat) {
        launch_moe_res_matmul<float>((float*)moe_res.data_ptr(),
                                     (float*)coef.data_ptr(),
                                     (float*)output.data_ptr(),
                                     M,
                                     N,
                                     at::cuda::getCurrentCUDAStream());
    } else {
        launch_moe_res_matmul<__half>((__half*)moe_res.data_ptr(),
                                      (__half*)coef.data_ptr(),
                                      (__half*)output.data_ptr(),
                                      M,
                                      N,
                                      at::cuda::getCurrentCUDAStream());
    }
    return output;
}

PYBIND11_MODULE(TORCH_EXTENSION_NAME, m)
{
    m.def("softmax_fp32", &ds_softmax<float>, "DeepSpeed SoftMax with fp32 (CUDA)");
    m.def("softmax_fp16", &ds_softmax<__half>, "DeepSpeed SoftMax with fp16 (CUDA)");
    m.def(
        "softmax_context_fp32", &ds_softmax_context<float>, "DeepSpeed attention with fp32 (CUDA)");
    m.def("softmax_context_fp16",
          &ds_softmax_context<__half>,
          "DeepSpeed attention with fp16 (CUDA)");
    m.def("softmax_context_int8",
          &ds_softmax_context1<__half>,
          "DeepSpeed attention with int8 (CUDA)");
    m.def("bias_gelu_fp32", &ds_bias_gelu<float>, "DeepSpeed Gelu with fp32 (CUDA)");
    m.def("bias_gelu_fp16", &ds_bias_gelu<__half>, "DeepSpeed Gelu with fp16 (CUDA)");
    m.def("bias_geglu", &ds_bias_geglu, "DeepSpeed Bias GEGLU (CUDA)");
    m.def("bias_add_fp32", &ds_bias_add<float>, "DeepSpeed Bias Add with fp32 (CUDA)");
    m.def("bias_add_fp16", &ds_bias_add<__half>, "DeepSpeed Gelu with fp16 (CUDA)");
    m.def("bias_relu_fp32", &ds_bias_relu<float>, "DeepSpeed ReLU with fp32 (CUDA)");
    m.def("bias_relu_fp16", &ds_bias_relu<__half>, "DeepSpeed ReLU with fp16 (CUDA)");
    m.def("bias_residual_fp32",
          &ds_bias_residual<float>,
          "DeepSpeed residual-bias add with fp32 (CUDA)");
    m.def("bias_residual_fp16",
          &ds_bias_residual<__half>,
          "DeepSpeed residual-bias add with fp16 (CUDA)");
    m.def("layer_norm", &ds_layer_norm, "DeepSpeed layer norm (CUDA)");
    m.def(
        "_layer_norm_residual", &ds_layer_norm_residual, "DeepSpeed layer norm + residual (CUDA)");
    m.def("layer_norm_residual_store_pre_ln_res",
          &ds_layer_norm_residual_store_pre_ln_res,
          "DeepSpeed layer norm + store pre Layernorm residual (CUDA)");
    m.def("qkv_gemm_fp32", &ds_qkv_gemm<float>, "DeepSpeed qkv gemm with fp32 (CUDA)");
    m.def("qkv_gemm_fp16", &ds_qkv_gemm<__half>, "DeepSpeed qkv gemm with fp16 (CUDA)");
    m.def("qkv_gemm_int8", &ds_qkv_gemm_int8<__half>, "DeepSpeed qkv gemm with int8 (CUDA)");
    m.def("mlp_gemm_fp32", &ds_mlp_gemm<float>, "DeepSpeed mlp with fp32 (CUDA)");
    m.def("mlp_gemm_fp16", &ds_mlp_gemm<__half>, "DeepSpeed mlp with fp16 (CUDA)");
    m.def("mlp_gemm_int8", &ds_mlp_gemm_int8<__half>, "DeepSpeed mlp with int8 (CUDA)");
    m.def("vector_matmul_fp32", &ds_vector_matmul<float>, "DeepSpeed vector-MM with fp32 (CUDA)");
    m.def("vector_matmul_fp16", &ds_vector_matmul<__half>, "DeepSpeed vector-MM with fp16 (CUDA)");
    m.def("vector_matmul_int8",
          &ds_vector_matmul_int8<__half>,
          "DeepSpeed vector-MM with int8 (CUDA)");
    m.def("linear_layer_fp32", &ds_linear_layer<float>, "DeepSpeed linear_layer with fp32 (CUDA)");
    m.def("linear_layer_fp16", &ds_linear_layer<__half>, "DeepSpeed linear_layer with fp16 (CUDA)");
    m.def("linear_layer_int8",
          &ds_linear_layer_int8<__half>,
          "DeepSpeed linear_layer with int8 (CUDA)");
    m.def("fused_gemm_gelu_fp32", &fused_gemm_gelu<float>, "DeepSpeed mlp with fp32 (CUDA)");
    m.def("fused_gemm_gelu_fp16", &fused_gemm_gelu<__half>, "DeepSpeed mlp with fp16 (CUDA)");
    m.def("residual_add_bias_fp32",
          &residual_add_bias<float>,
          "DeepSpeed residual add with fp32 (CUDA)");
    m.def("residual_add_bias_fp16",
          &residual_add_bias<__half>,
          "DeepSpeed residual add with fp16 (CUDA)");
    m.def("apply_rotary_pos_emb", &apply_rotary_pos_emb, "DeepSpeed mlp with fp16 (CUDA)");
    m.def("einsum_sec_sm_ecm_fp32",
          &einsum_sec_sm_ecm<float>,
          "DeepSpeed vector-MM with fp32 (CUDA)");

    m.def("einsum_sec_sm_ecm_fp16",
          &einsum_sec_sm_ecm<__half>,
          "DeepSpeed vector-MM with fp16 (CUDA)");
    m.def("moe_res_matmul", &moe_res_matmul, "DeepSpeed moe residual matmul (CUDA)");
    m.def("add_padding_fp32", &add_padding<float>, "DeepSpeed residual add with fp32 (CUDA)");
    m.def("add_padding_fp16", &add_padding<__half>, "DeepSpeed residual add with fp16 (CUDA)");
    m.def("pad_transform_fp32",
          &padd_add_transform<float>,
          "DeepSpeed residual add with fp32 (CUDA)");
    m.def("pad_transform_fp16",
          &padd_add_transform<__half>,
          "DeepSpeed residual add with fp16 (CUDA)");
    m.def("allocate_workspace_fp32",
          &allocate_workspace<float>,
          "DeepSpeed memory allocation for GPT inference with fp32 (CUDA)");
    m.def("allocate_workspace_fp16",
          &allocate_workspace<__half>,
          "DeepSpeed memory allocation for GPT inference with fp16 (CUDA)");
    m.def("dequantize_fp16", &dequantize<half>, "dequantize fp16");
    m.def("dequantize_fp32", &dequantize<float>, "dequantize fp32");
}<|MERGE_RESOLUTION|>--- conflicted
+++ resolved
@@ -783,7 +783,6 @@
                     at::Tensor& qscale,
                     int groups,
                     int bsz,
-<<<<<<< HEAD
                     int q_bits)
 {
     T* weight16 = (T*)Context::Instance().GetWorkSpace() +
@@ -798,26 +797,6 @@
                          groups,
                          q_bits,
                          Context::Instance().GetCurrentStream());
-=======
-                    int hidden_size)
-{
-    T* weight16 = (T*)Context::Instance().GetWorkSpace() + 12 * hidden_size * bsz;
-
-    // auto options = at::TensorOptions()
-    //                    .dtype(at::kHalf)
-    //                    .layout(at::kStrided)
-    //                    .device(at::kCUDA)
-    //                    .requires_grad(false);
-    // auto tmp = torch::empty(weight.sizes(), options);
-    // T* weight16 = (T*)tmp.data_ptr();
-    launch_dequantize(weight16,
-                      (int8_t*)weight.data_ptr(),
-                      (float*)qscale.data_ptr(),
-                      weight.size(0),
-                      weight.size(1),
-                      groups,
-                      Context::Instance().GetCurrentStream());
->>>>>>> 384f17b0
 
     float alpha = (T)1.0;
     float gemm_beta = (T)0.0;
@@ -857,17 +836,11 @@
     workspace += (3 * bsz * input.size(2));
     ds_layer_norm_internal<T>(workspace, input, gamma, beta, epsilon);
 
-<<<<<<< HEAD
     int out_size = quantize ? weight.size(0) : weight.size(1);
     if (q_bits == 4) out_size *= 2;
     if (quantize) {
         quantized_gemm<T>(
             output.data_ptr(), workspace, weight, q_scale, q_scale.size(0), bsz, q_bits);
-=======
-    if (q_int8) {
-        quantized_gemm<T>(
-            output.data_ptr(), workspace, weight, q_scale, q_scale.size(0), bsz, input.size(2));
->>>>>>> 384f17b0
     } else {
         float alpha = (T)1.0;
         float gemm_beta = (T)0.0;
@@ -1257,31 +1230,16 @@
                        .layout(at::kStrided)
                        .device(at::kCUDA)
                        .requires_grad(false);
-<<<<<<< HEAD
 
     int out_size = quantize ? weight.size(0) : weight.size(1);
     if (q_bits == 4) out_size *= 2;
-=======
-    int out_size = q_int8 ? weight.size(0) : weight.size(1);
->>>>>>> 384f17b0
     int bsz = input.size(0) * input.size(1);
 
     T* workspace = (T*)Context::Instance().GetWorkSpace();
     auto output = at::from_blob(workspace, {input.size(0), input.size(1), out_size}, options);
-<<<<<<< HEAD
     if (quantize) {
         quantized_gemm<T>(
             output.data_ptr(), (T*)input.data_ptr(), weight, q_scale, q_scale.size(0), bsz, q_bits);
-=======
-    if (q_int8) {
-        quantized_gemm<T>(output.data_ptr(),
-                          (T*)input.data_ptr(),
-                          weight,
-                          q_scale,
-                          q_scale.size(0),
-                          bsz,
-                          input.size(2));
->>>>>>> 384f17b0
     } else {
         float alpha = (T)1.0;
         float gemm_beta = (T)0.0;
@@ -1367,15 +1325,9 @@
     } else {
         ds_layer_norm_internal(inp_norm, input, gamma, beta, epsilon);
     }
-<<<<<<< HEAD
 
     if (quantize) {
         quantized_gemm<T>(intermediate, inp_norm, weight, q_scale, q_scale.size(0), bsz, q_bits);
-=======
-    if (q_int8) {
-        quantized_gemm<T>(
-            intermediate, inp_norm, weight, q_scale, q_scale.size(0), bsz, input.size(2));
->>>>>>> 384f17b0
     } else {
         float alpha = (T)1.0;
         float gemm_beta = (T)0.0;
@@ -1411,21 +1363,9 @@
                          bsz,
                          Context::Instance().GetCurrentStream());
     }
-<<<<<<< HEAD
     if (quantize) {
         quantized_gemm<T>(
             output.data_ptr(), intermediate, weight1, q_scale1, q_scale1.size(0), bsz, q_bits);
-=======
-
-    if (q_int8) {
-        quantized_gemm<T>(output.data_ptr(),
-                          intermediate,
-                          weight1,
-                          q_scale1,
-                          q_scale1.size(0),
-                          bsz,
-                          input.size(2));
->>>>>>> 384f17b0
     } else {
         float alpha = (T)1.0;
         float gemm_beta = (T)0.0;
